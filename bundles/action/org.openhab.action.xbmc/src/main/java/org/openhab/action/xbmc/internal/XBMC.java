--- conflicted
+++ resolved
@@ -9,6 +9,7 @@
 package org.openhab.action.xbmc.internal;
 
 import org.apache.commons.io.IOUtils;
+import org.apache.commons.lang.StringUtils;
 import org.openhab.core.scriptengine.action.ActionDoc;
 import org.openhab.core.scriptengine.action.ParamDoc;
 import org.openhab.io.net.http.HttpUtil;
@@ -18,6 +19,7 @@
  * for sending XBMC notifications
  * 
  * @author Ben Jones
+ * @author Panos Kastanidis
  * @since 1.3.0
  */
 public class XBMC {
@@ -39,13 +41,6 @@
 			@ParamDoc(name="port") int port, 
 			@ParamDoc(name="title") String title, 
 			@ParamDoc(name="message") String message) { 
-<<<<<<< HEAD
-		String url = "http://" + host + ":" + port + "/jsonrpc";
-		String content = "{\"id\":1,\"jsonrpc\":\"2.0\",\"method\":\"GUI.ShowNotification\",\"params\":{\"title\":\"" + title + "\",\"message\":\"" + message + "\"}}";
-		HttpUtil.executeUrl("POST", url, IOUtils.toInputStream(content), CONTENT_TYPE_JSON, 1000); 
-	} 
-	
-=======
 		sendXbmcNotification(host, port, title, message, null, -1);
 	} 
 	
@@ -74,5 +69,4 @@
         
 		HttpUtil.executeUrl("POST", url, IOUtils.toInputStream(content.toString()), CONTENT_TYPE_JSON, 1000); 
 	}
->>>>>>> upstream/master
 }