<<<<<<< HEAD
/**
 * openHAB, the open Home Automation Bus.
 * Copyright (C) 2010-2013, openHAB.org <admin@openhab.org>
 *
 * See the contributors.txt file in the distribution for a
 * full listing of individual contributors.
 *
 * This program is free software; you can redistribute it and/or modify
 * it under the terms of the GNU General Public License as
 * published by the Free Software Foundation; either version 3 of the
 * License, or (at your option) any later version.
 *
 * This program is distributed in the hope that it will be useful,
 * but WITHOUT ANY WARRANTY; without even the implied warranty of
 * MERCHANTABILITY or FITNESS FOR A PARTICULAR PURPOSE. See the
 * GNU General Public License for more details.
 *
 * You should have received a copy of the GNU General Public License
 * along with this program; if not, see <http://www.gnu.org/licenses>.
 *
 * Additional permission under GNU GPL version 3 section 7
 *
 * If you modify this Program, or any covered work, by linking or
 * combining it with Eclipse (or a modified version of that library),
 * containing parts covered by the terms of the Eclipse Public License
 * (EPL), the licensors of this Program grant you additional permission
 * to convey the resulting work.
 */
package org.openhab.ui.items;

import org.openhab.core.items.Item;
import org.openhab.model.sitemap.Widget;


/**
 * This interface describes the methods that need to be implemented by a provider that
 * wants to define the appearance of an item in the UI. 
 * 
 * @author Kai Kreuzer
 *
 */
public interface ItemUIProvider {

	/** 
	 * Returns the name of a bitmap to use as an icon. This name does not need to include
	 * state information or a file extension; if these are missing, they will be automatically added.
	 * 
	 * TODO: Note that the consumer of this provider needs to be aware of these icons, so we
	 * have some implicit dependency between them. Maybe worth refactoring?
	 * 
	 * @param itemName the name of the item to return the icon for
	 * @return the name of the icon to use or null if undefined.
	 */
	public String getIcon(String itemName);
	
	/**
	 * Returns the label text to be used for an item in the UI.
	 * 
	 * @param item the name of the item to return the label text for
	 * @return the label text to be used in the UI or null if undefined.
	 */
	public String getLabel(String itemName);
	
	/**
	 * Provides a default widget for a given item (class). This is used whenever
	 * the UI needs to be created dynamically and there is no other source
	 * of information about the widgets.
	 * 
	 * @param itemType the class of the item
	 * @param itemName the item name to get the default widget for
	 * 
	 * @return a widget implementation that can be used for the given item
	 */
	public Widget getDefaultWidget(Class<? extends Item> itemType, String itemName);
	
	/**
	 * <p>Provides a widget for a given item. This can be used to overwrite the widget
	 * listed in the sitemap. A use case for this is that the sitemap defines merely
	 * the parent-child-relation of widgets, but the concrete widget to be used for
	 * rendering might be selected dynamically at runtime.</p>
	 * <p>If the sitemap widget should not be overridden, this method must return 
	 * <code>null</code>.</p>
	 * 
	 * @param itemName the item name to get the widget for
	 * @return a widget to use for the given item or <code>null</code> if sitemap should not be overridden.
	 */
	public Widget getWidget(String itemName);
}
=======
/**
 * Copyright (c) 2010-2013, openHAB.org and others.
 *
 * All rights reserved. This program and the accompanying materials
 * are made available under the terms of the Eclipse Public License v1.0
 * which accompanies this distribution, and is available at
 * http://www.eclipse.org/legal/epl-v10.html
 */
package org.openhab.ui.items;

import org.openhab.core.items.Item;
import org.openhab.model.sitemap.Widget;


/**
 * This interface describes the methods that need to be implemented by a provider that
 * wants to define the appearance of an item in the UI. 
 * 
 * @author Kai Kreuzer
 *
 */
public interface ItemUIProvider {

	/** 
	 * Returns the name of a bitmap to use as an icon. This name does not need to include
	 * state information or a file extension; if these are missing, they will be automatically added.
	 * 
	 * TODO: Note that the consumer of this provider needs to be aware of these icons, so we
	 * have some implicit dependency between them. Maybe worth refactoring?
	 * 
	 * @param itemName the name of the item to return the icon for
	 * @return the name of the icon to use or null if undefined.
	 */
	public String getIcon(String itemName);
	
	/**
	 * Returns the label text to be used for an item in the UI.
	 * 
	 * @param item the name of the item to return the label text for
	 * @return the label text to be used in the UI or null if undefined.
	 */
	public String getLabel(String itemName);
	
	/**
	 * Provides a default widget for a given item (class). This is used whenever
	 * the UI needs to be created dynamically and there is no other source
	 * of information about the widgets.
	 * 
	 * @param itemType the class of the item
	 * @param itemName the item name to get the default widget for
	 * 
	 * @return a widget implementation that can be used for the given item
	 */
	public Widget getDefaultWidget(Class<? extends Item> itemType, String itemName);
	
	/**
	 * <p>Provides a widget for a given item. This can be used to overwrite the widget
	 * listed in the sitemap. A use case for this is that the sitemap defines merely
	 * the parent-child-relation of widgets, but the concrete widget to be used for
	 * rendering might be selected dynamically at runtime.</p>
	 * <p>If the sitemap widget should not be overridden, this method must return 
	 * <code>null</code>.</p>
	 * 
	 * @param itemName the item name to get the widget for
	 * @return a widget to use for the given item or <code>null</code> if sitemap should not be overridden.
	 */
	public Widget getWidget(String itemName);
}
>>>>>>> cd446f92
<|MERGE_RESOLUTION|>--- conflicted
+++ resolved
@@ -1,159 +1,68 @@
-<<<<<<< HEAD
-/**
- * openHAB, the open Home Automation Bus.
- * Copyright (C) 2010-2013, openHAB.org <admin@openhab.org>
- *
- * See the contributors.txt file in the distribution for a
- * full listing of individual contributors.
- *
- * This program is free software; you can redistribute it and/or modify
- * it under the terms of the GNU General Public License as
- * published by the Free Software Foundation; either version 3 of the
- * License, or (at your option) any later version.
- *
- * This program is distributed in the hope that it will be useful,
- * but WITHOUT ANY WARRANTY; without even the implied warranty of
- * MERCHANTABILITY or FITNESS FOR A PARTICULAR PURPOSE. See the
- * GNU General Public License for more details.
- *
- * You should have received a copy of the GNU General Public License
- * along with this program; if not, see <http://www.gnu.org/licenses>.
- *
- * Additional permission under GNU GPL version 3 section 7
- *
- * If you modify this Program, or any covered work, by linking or
- * combining it with Eclipse (or a modified version of that library),
- * containing parts covered by the terms of the Eclipse Public License
- * (EPL), the licensors of this Program grant you additional permission
- * to convey the resulting work.
- */
-package org.openhab.ui.items;
-
-import org.openhab.core.items.Item;
-import org.openhab.model.sitemap.Widget;
-
-
-/**
- * This interface describes the methods that need to be implemented by a provider that
- * wants to define the appearance of an item in the UI. 
- * 
- * @author Kai Kreuzer
- *
- */
-public interface ItemUIProvider {
-
-	/** 
-	 * Returns the name of a bitmap to use as an icon. This name does not need to include
-	 * state information or a file extension; if these are missing, they will be automatically added.
-	 * 
-	 * TODO: Note that the consumer of this provider needs to be aware of these icons, so we
-	 * have some implicit dependency between them. Maybe worth refactoring?
-	 * 
-	 * @param itemName the name of the item to return the icon for
-	 * @return the name of the icon to use or null if undefined.
-	 */
-	public String getIcon(String itemName);
-	
-	/**
-	 * Returns the label text to be used for an item in the UI.
-	 * 
-	 * @param item the name of the item to return the label text for
-	 * @return the label text to be used in the UI or null if undefined.
-	 */
-	public String getLabel(String itemName);
-	
-	/**
-	 * Provides a default widget for a given item (class). This is used whenever
-	 * the UI needs to be created dynamically and there is no other source
-	 * of information about the widgets.
-	 * 
-	 * @param itemType the class of the item
-	 * @param itemName the item name to get the default widget for
-	 * 
-	 * @return a widget implementation that can be used for the given item
-	 */
-	public Widget getDefaultWidget(Class<? extends Item> itemType, String itemName);
-	
-	/**
-	 * <p>Provides a widget for a given item. This can be used to overwrite the widget
-	 * listed in the sitemap. A use case for this is that the sitemap defines merely
-	 * the parent-child-relation of widgets, but the concrete widget to be used for
-	 * rendering might be selected dynamically at runtime.</p>
-	 * <p>If the sitemap widget should not be overridden, this method must return 
-	 * <code>null</code>.</p>
-	 * 
-	 * @param itemName the item name to get the widget for
-	 * @return a widget to use for the given item or <code>null</code> if sitemap should not be overridden.
-	 */
-	public Widget getWidget(String itemName);
-}
-=======
-/**
- * Copyright (c) 2010-2013, openHAB.org and others.
- *
- * All rights reserved. This program and the accompanying materials
- * are made available under the terms of the Eclipse Public License v1.0
- * which accompanies this distribution, and is available at
- * http://www.eclipse.org/legal/epl-v10.html
- */
-package org.openhab.ui.items;
-
-import org.openhab.core.items.Item;
-import org.openhab.model.sitemap.Widget;
-
-
-/**
- * This interface describes the methods that need to be implemented by a provider that
- * wants to define the appearance of an item in the UI. 
- * 
- * @author Kai Kreuzer
- *
- */
-public interface ItemUIProvider {
-
-	/** 
-	 * Returns the name of a bitmap to use as an icon. This name does not need to include
-	 * state information or a file extension; if these are missing, they will be automatically added.
-	 * 
-	 * TODO: Note that the consumer of this provider needs to be aware of these icons, so we
-	 * have some implicit dependency between them. Maybe worth refactoring?
-	 * 
-	 * @param itemName the name of the item to return the icon for
-	 * @return the name of the icon to use or null if undefined.
-	 */
-	public String getIcon(String itemName);
-	
-	/**
-	 * Returns the label text to be used for an item in the UI.
-	 * 
-	 * @param item the name of the item to return the label text for
-	 * @return the label text to be used in the UI or null if undefined.
-	 */
-	public String getLabel(String itemName);
-	
-	/**
-	 * Provides a default widget for a given item (class). This is used whenever
-	 * the UI needs to be created dynamically and there is no other source
-	 * of information about the widgets.
-	 * 
-	 * @param itemType the class of the item
-	 * @param itemName the item name to get the default widget for
-	 * 
-	 * @return a widget implementation that can be used for the given item
-	 */
-	public Widget getDefaultWidget(Class<? extends Item> itemType, String itemName);
-	
-	/**
-	 * <p>Provides a widget for a given item. This can be used to overwrite the widget
-	 * listed in the sitemap. A use case for this is that the sitemap defines merely
-	 * the parent-child-relation of widgets, but the concrete widget to be used for
-	 * rendering might be selected dynamically at runtime.</p>
-	 * <p>If the sitemap widget should not be overridden, this method must return 
-	 * <code>null</code>.</p>
-	 * 
-	 * @param itemName the item name to get the widget for
-	 * @return a widget to use for the given item or <code>null</code> if sitemap should not be overridden.
-	 */
-	public Widget getWidget(String itemName);
-}
->>>>>>> cd446f92
+/**
+ * Copyright (c) 2010-2013, openHAB.org and others.
+ *
+ * All rights reserved. This program and the accompanying materials
+ * are made available under the terms of the Eclipse Public License v1.0
+ * which accompanies this distribution, and is available at
+ * http://www.eclipse.org/legal/epl-v10.html
+ */
+package org.openhab.ui.items;
+
+import org.openhab.core.items.Item;
+import org.openhab.model.sitemap.Widget;
+
+
+/**
+ * This interface describes the methods that need to be implemented by a provider that
+ * wants to define the appearance of an item in the UI. 
+ * 
+ * @author Kai Kreuzer
+ *
+ */
+public interface ItemUIProvider {
+
+	/** 
+	 * Returns the name of a bitmap to use as an icon. This name does not need to include
+	 * state information or a file extension; if these are missing, they will be automatically added.
+	 * 
+	 * TODO: Note that the consumer of this provider needs to be aware of these icons, so we
+	 * have some implicit dependency between them. Maybe worth refactoring?
+	 * 
+	 * @param itemName the name of the item to return the icon for
+	 * @return the name of the icon to use or null if undefined.
+	 */
+	public String getIcon(String itemName);
+	
+	/**
+	 * Returns the label text to be used for an item in the UI.
+	 * 
+	 * @param item the name of the item to return the label text for
+	 * @return the label text to be used in the UI or null if undefined.
+	 */
+	public String getLabel(String itemName);
+	
+	/**
+	 * Provides a default widget for a given item (class). This is used whenever
+	 * the UI needs to be created dynamically and there is no other source
+	 * of information about the widgets.
+	 * 
+	 * @param itemType the class of the item
+	 * @param itemName the item name to get the default widget for
+	 * 
+	 * @return a widget implementation that can be used for the given item
+	 */
+	public Widget getDefaultWidget(Class<? extends Item> itemType, String itemName);
+	
+	/**
+	 * <p>Provides a widget for a given item. This can be used to overwrite the widget
+	 * listed in the sitemap. A use case for this is that the sitemap defines merely
+	 * the parent-child-relation of widgets, but the concrete widget to be used for
+	 * rendering might be selected dynamically at runtime.</p>
+	 * <p>If the sitemap widget should not be overridden, this method must return 
+	 * <code>null</code>.</p>
+	 * 
+	 * @param itemName the item name to get the widget for
+	 * @return a widget to use for the given item or <code>null</code> if sitemap should not be overridden.
+	 */
+	public Widget getWidget(String itemName);
+}