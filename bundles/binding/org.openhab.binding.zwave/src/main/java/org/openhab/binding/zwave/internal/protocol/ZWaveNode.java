/**
 * Copyright (c) 2010-2014, openHAB.org and others.
 *
 * All rights reserved. This program and the accompanying materials
 * are made available under the terms of the Eclipse Public License v1.0
 * which accompanies this distribution, and is available at
 * http://www.eclipse.org/legal/epl-v10.html
 */
package org.openhab.binding.zwave.internal.protocol;

import java.util.ArrayList;
import java.util.Calendar;
import java.util.Collection;
import java.util.Date;
import java.util.HashMap;
import java.util.List;
import java.util.Map;

import org.openhab.binding.zwave.internal.HexToIntegerConverter;
import org.openhab.binding.zwave.internal.protocol.ZWaveDeviceClass.Basic;
import org.openhab.binding.zwave.internal.protocol.ZWaveDeviceClass.Generic;
import org.openhab.binding.zwave.internal.protocol.ZWaveDeviceClass.Specific;
import org.openhab.binding.zwave.internal.protocol.commandclass.ZWaveAssociationCommandClass;
import org.openhab.binding.zwave.internal.protocol.commandclass.ZWaveCommandClass;
import org.openhab.binding.zwave.internal.protocol.commandclass.ZWaveWakeUpCommandClass;
import org.openhab.binding.zwave.internal.protocol.commandclass.ZWaveCommandClass.CommandClass;
import org.openhab.binding.zwave.internal.protocol.commandclass.ZWaveMultiInstanceCommandClass;
import org.openhab.binding.zwave.internal.protocol.event.ZWaveEvent;
import org.openhab.binding.zwave.internal.protocol.event.ZWaveNodeStatusEvent;
import org.openhab.binding.zwave.internal.protocol.initialization.ZWaveNodeStageAdvancer;
import org.slf4j.Logger;
import org.slf4j.LoggerFactory;

import com.thoughtworks.xstream.annotations.XStreamAlias;
import com.thoughtworks.xstream.annotations.XStreamConverter;
import com.thoughtworks.xstream.annotations.XStreamOmitField;

/**
 * Z-Wave node class. Represents a node in the Z-Wave network.
 * @author Brian Crosby
 * @author Chris Jackson
 * @since 1.3.0
 */
@XStreamAlias("node")
public class ZWaveNode {

	@XStreamOmitField
	private static final Logger logger = LoggerFactory.getLogger(ZWaveNode.class);

	private final ZWaveDeviceClass deviceClass;
	@XStreamOmitField
	private ZWaveController controller;
	@XStreamOmitField
	private ZWaveNodeStageAdvancer nodeStageAdvancer;

	private int homeId;
	private int nodeId;
	private int version = Integer.MAX_VALUE;
	
	private String name;
	private String location;
	
	@XStreamConverter(HexToIntegerConverter.class)
	private int manufacturer = Integer.MAX_VALUE;
	@XStreamConverter(HexToIntegerConverter.class)
	private int deviceId = Integer.MAX_VALUE;
	@XStreamConverter(HexToIntegerConverter.class)
	private int deviceType = Integer.MAX_VALUE;
	
	private boolean listening;			 // i.e. sleeping
	private boolean frequentlyListening; 
	private boolean routing;
	private String healState;
	
	private Map<CommandClass, ZWaveCommandClass> supportedCommandClasses = new HashMap<CommandClass, ZWaveCommandClass>();
	private List<Integer> nodeNeighbors = new ArrayList<Integer>();
<<<<<<< HEAD
	private Date lastUpdated;
=======
	private Date lastUpdated; 
	
	@XStreamOmitField
	private Date queryStageTimeStamp;
	@XStreamOmitField
	private volatile NodeStage nodeStage;
>>>>>>> d3aa87e9

	@XStreamOmitField
	private int resendCount = 0;

	@XStreamOmitField
	private int sendCount = 0;
	@XStreamOmitField
	private int deadCount = 0;
	@XStreamOmitField
	private Date deadTime;	
	@XStreamOmitField
	private int retryCount = 0;

	// TODO: Implement ZWaveNodeValue for Nodes that store multiple values.
	
	/**
	 * Constructor. Creates a new instance of the ZWaveNode class.
	 * @param homeId the home ID to use.
	 * @param nodeId the node ID to use.
	 * @param controller the wave controller instance
	 */
	public ZWaveNode(int homeId, int nodeId, ZWaveController controller) {
		this.homeId = homeId;
		this.nodeId = nodeId;
		this.controller = controller;
		this.nodeStageAdvancer = new ZWaveNodeStageAdvancer(this, controller);
		this.deviceClass = new ZWaveDeviceClass(Basic.NOT_KNOWN, Generic.NOT_KNOWN, Specific.NOT_USED);
		this.lastUpdated = Calendar.getInstance().getTime();
	}

	/**
	 * Configures the node after it's been restored from file
	 * @param controller the wave controller instance
	 */
	public void setRestoredFromConfigfile(ZWaveController controller) {
		this.controller = controller;
		
		// Create the initialisation advancer and tell it we've loaded from file
		this.nodeStageAdvancer = new ZWaveNodeStageAdvancer(this, controller);
		this.nodeStageAdvancer.setRestoredFromConfigfile();
		this.nodeStage = NodeStage.EMPTYNODE;
		
		this.lastUpdated = Calendar.getInstance().getTime();		
	}

	/**
	 * Gets the node ID.
	 * @return the node id
	 */
	public int getNodeId() {
		return nodeId;
	}

	/**
	 * Gets whether the node is listening.
	 * @return boolean indicating whether the node is listening or not.
	 */
	public boolean isListening() {
		return listening;
	}
	
	/**
	 * Sets whether the node is listening.
	 * @param listening
	 */
	public void setListening(boolean listening) {
		this.listening = listening;
		this.lastUpdated = Calendar.getInstance().getTime();
	}

	/**
	 * Gets whether the node is frequently listening.
	 * Frequently listening is responding to a beam signal. Apart from
	 * increased latency, nothing else is noticeable from the serial api
	 * side.
	 * @return boolean indicating whether the node is frequently
	 * listening or not.
	 */
	public boolean isFrequentlyListening() {
		return frequentlyListening;
	}
	
	/**
	 * Sets whether the node is frequently listening.
	 * Frequently listening is responding to a beam signal. Apart from
	 * increased latency, nothing else is noticeable from the serial api
	 * side.
	 * @param frequentlyListening indicating whether the node is frequently
	 * listening or not.
	 */
	public void setFrequentlyListening(boolean frequentlyListening) {
		this.frequentlyListening = frequentlyListening;
		this.lastUpdated = Calendar.getInstance().getTime();
	}
	
	/**
	 * Gets the Heal State of the node.
	 * @return String indicating the node Heal State.
	 */
	public String getHealState() {
		return healState;
	}
	
	/**
	 * Sets the Heal State of the node.
	 * @param healState
	 */
	public void setHealState(String healState) {
		this.healState = healState;
		this.lastUpdated = Calendar.getInstance().getTime();
	}

	/**
	 * Marks the node as DEAD.
	 * This occurs if the binding thinks the device is not responding
	 */
	public void setDead() {
		this.nodeStageAdvancer.setCurrentStage(NodeStage.DEAD);
	}

	/**
	 * Marks the node as FAILED.
	 * This occurs only if the controller puts it on its internal failed devices list
	 */
	public void setFailed() {
		this.nodeStageAdvancer.setCurrentStage(NodeStage.FAILED);
	}

	/**
	 * Gets whether the node is dead.
	 * @return
	 */
	public boolean isDead() {
		if(this.nodeStageAdvancer.getCurrentStage() == NodeStage.DEAD)
			return true;
		else
			return false;
	}
	
	/**
	 * Gets whether the node is failed by controller.
	 * @return
	 */
	public boolean isFailed() {
		if(this.nodeStageAdvancer.getCurrentStage() == NodeStage.FAILED)
			return true;
		else
			return false;
	}
	
	/**
	 * Sets the node to be 'undead'.
	 */
	public void setAlive() {
		if(this.nodeStageAdvancer.isInitializationComplete()) {
			logger.debug("NODE {}: Node is now ALIVE", this.nodeId);
			this.nodeStageAdvancer.setCurrentStage(NodeStage.DONE);
		}
		else {
			this.nodeStageAdvancer.setCurrentStage(NodeStage.DYNAMIC_VALUES);
			this.nodeStageAdvancer.advanceNodeStage(null);
		}

		// Reset the resend counter and remember when we last updated
		this.resendCount = 0;
		this.lastUpdated = Calendar.getInstance().getTime();

		// Alert anyone who wants to know...
		ZWaveEvent zEvent = new ZWaveNodeStatusEvent(this.getNodeId(), ZWaveNodeStatusEvent.State.Alive);
		controller.notifyEventListeners(zEvent);
	}
	
	/**
	 * Gets the home ID
	 * @return the homeId
	 */
	public Integer getHomeId() {
		return homeId;
	}

	/**
	 * Gets the node name.
	 * @return the name
	 */
	public String getName() {
		return name;
	}

	/**
	 * Sets the node name.
	 * @param name the name to set
	 */
	public void setName(String name) {
		this.name = name;
		this.lastUpdated = Calendar.getInstance().getTime();
	}

	/**
	 * Gets the node location.
	 * @return the location
	 */
	public String getLocation() {
		return location;
	}

	/**
	 * Sets the node location.
	 * @param location the location to set
	 */
	public void setLocation(String location) {
		this.location = location;
		this.lastUpdated = Calendar.getInstance().getTime();
	}

	/**
	 * Gets the manufacturer of the node.
	 * @return the manufacturer
	 */
	public int getManufacturer() {
		return manufacturer;
	}

	/**
	 * Sets the manufacturer of the node.
	 * @param tempMan the manufacturer to set
	 */
	public void setManufacturer(int tempMan) {
		this.manufacturer = tempMan;
		this.lastUpdated = Calendar.getInstance().getTime();
	}

	/**
	 * Gets the device id of the node.
	 * @return the deviceId
	 */
	public int getDeviceId() {
		return deviceId;
	}

	/**
	 * Sets the device id of the node.
	 * @param tempDeviceId the device to set
	 */
	public void setDeviceId(int tempDeviceId) {
		this.deviceId = tempDeviceId;
		this.lastUpdated = Calendar.getInstance().getTime();
	}

	/**
	 * Gets the device type of the node.
	 * @return the deviceType
	 */
	public int getDeviceType() {
		return deviceType;
	}

	/**
	 * Sets the device type of the node.
	 * @param tempDeviceType the deviceType to set
	 */
	public void setDeviceType(int tempDeviceType) {
		this.deviceType = tempDeviceType;
		this.lastUpdated = Calendar.getInstance().getTime();
	}

	/**
	 * Get the date/time the node was last updated.
	 * @return the lastUpdated
	 */
	public Date getLastUpdated() {
		return lastUpdated;
	}

	/**
	 * Gets the node stage.
	 * @return the nodeStage
	 */
	public NodeStage getNodeStage() {
		return this.nodeStageAdvancer.getCurrentStage();
	}
	
	/**
	 * Gets the initialization state
	 * @return true if initialization has been completed
	 */
	public boolean isInitializationComplete() {
		return this.nodeStageAdvancer.isInitializationComplete();
	}
	

	/**
	 * Sets the node stage.
	 * @param nodeStage the nodeStage to set
	 */
//	public void setNodeStage(NodeStage nodeStage) {
//		this.nodeStageAdvancer.setCurrentStage(nodeStage);
//		this.lastUpdated = Calendar.getInstance().getTime();
//	}

	/**
	 * Gets the node version
	 * @return the version
	 */
	public int getVersion() {
		return version;
	}

	/**
	 * Sets the node version.
	 * @param version the version to set
	 */
	public void setVersion(int version) {
		this.version = version;
		this.lastUpdated = Calendar.getInstance().getTime();
	}

	/**
	 * Gets whether the node is routing messages.
	 * @return the routing
	 */
	public boolean isRouting() {
		return routing;
	}

	/**
	 * Sets whether the node is routing messages.
	 * @param routing the routing to set
	 */
	public void setRouting(boolean routing) {
		this.routing = routing;
		this.lastUpdated = Calendar.getInstance().getTime();
	}

	/**
	 * Gets the time stamp the node was last queried.
	 * @return the queryStageTimeStamp
	 */
	public Date getQueryStageTimeStamp() {
		return this.nodeStageAdvancer.getQueryStageTimeStamp();
	}

	/**
	 * Increments the resend counter.
	 * On three increments the node stage is set to DEAD and no
	 * more messages will be sent.
	 */
	public void incrementResendCount() {
		if (++resendCount >= 3) {
			this.nodeStageAdvancer.setCurrentStage(NodeStage.DEAD);
			this.deadCount++;
			this.deadTime = Calendar.getInstance().getTime();
			logger.debug("NODE {}: Retry count exceeded. Node is DEAD.", this.nodeId);

			if(nodeStageAdvancer.isInitializationComplete() == true) {
				ZWaveEvent zEvent = new ZWaveNodeStatusEvent(this.getNodeId(), ZWaveNodeStatusEvent.State.Dead);
				controller.notifyEventListeners(zEvent);
			}
			else {
				logger.debug("NODE {}: Initialisation incomplete, not signalling DEAD node.", this.nodeId);				
			}
		}
		this.retryCount++;
		this.lastUpdated = Calendar.getInstance().getTime();
	}

	/**
	 * Resets the resend counter and possibly resets the
	 * node stage to DONE when previous initialization was
	 * complete.
	 * Note that if the node is DEAD, then the nodeStage stays DEAD
	 */
	public void resetResendCount() {
		this.resendCount = 0;
		if (this.nodeStageAdvancer.isInitializationComplete() && this.nodeStageAdvancer.getCurrentStage() != NodeStage.DEAD) {
			this.nodeStageAdvancer.setCurrentStage(NodeStage.DONE);
		}
		this.lastUpdated = Calendar.getInstance().getTime();
	}

	/**
	 * Returns the device class of the node.
	 * @return the deviceClass
	 */
	public ZWaveDeviceClass getDeviceClass() {
		return deviceClass;
	}

	/**
	 * Returns the Command classes this node implements.
	 * @return the command classes.
	 */
	public Collection<ZWaveCommandClass> getCommandClasses() {
		return supportedCommandClasses.values();
	}
	
	/**
	 * Returns a commandClass object this node implements.
	 * Returns null if command class is not supported by this node.
	 * @param commandClass The command class to get.
	 * @return the command class.
	 */
	public ZWaveCommandClass getCommandClass(CommandClass commandClass)
	{
		return supportedCommandClasses.get(commandClass);
	}
	
	/**
	 * Returns whether a node supports this command class.
	 * @param commandClass the command class to check
	 * @return true if the command class is supported, false otherwise.
	 */
	public boolean supportsCommandClass(CommandClass commandClass) {
		return supportedCommandClasses.containsKey(commandClass);
	}
	
	/**
	 * Adds a command class to the list of supported command classes by this node.
	 * Does nothing if command class is already added.
	 * @param commandClass the command class instance to add.
	 */
	public void addCommandClass(ZWaveCommandClass commandClass)
	{
		CommandClass key = commandClass.getCommandClass();
		
		if (!supportedCommandClasses.containsKey(key)) {
			logger.debug("NODE {}: Adding command class {} to the list of supported command classes.", nodeId, commandClass.getCommandClass().getLabel());
			supportedCommandClasses.put(key, commandClass);
			
			if (commandClass instanceof ZWaveEventListener)
				this.controller.addEventListener((ZWaveEventListener)commandClass);
			
			this.lastUpdated = Calendar.getInstance().getTime();
		}
	}
	
	/**
	 * Resolves a command class for this node. First endpoint is checked. 
	 * If endpoint == 1 or (endpoint != 1 and version of the multi instance 
	 * command == 1) then return a supported command class on the node itself. 
	 * If endpoint != 1 and version of the multi instance command == 2 then
	 * first try command classes of endpoints. If not found the return a  
	 * supported command class on the node itself.
	 * Returns null if a command class is not found.
	 * @param commandClass The command class to resolve.
	 * @param endpointId the endpoint / instance to resolve this command class for.
	 * @return the command class.
	 */
	public ZWaveCommandClass resolveCommandClass(CommandClass commandClass, int endpointId)
	{
		if (commandClass == null)
			return null;
		
		ZWaveMultiInstanceCommandClass multiInstanceCommandClass = (ZWaveMultiInstanceCommandClass)supportedCommandClasses.get(CommandClass.MULTI_INSTANCE);
		
		if (multiInstanceCommandClass != null && multiInstanceCommandClass.getVersion() == 2) {
			ZWaveEndpoint endpoint = multiInstanceCommandClass.getEndpoint(endpointId);
			
			if (endpoint != null) { 
				ZWaveCommandClass result = endpoint.getCommandClass(commandClass);
				if (result != null)
					return result;
			} 
		}
		
		ZWaveCommandClass result = getCommandClass(commandClass);
		
		if (result == null)
			return result;
		
		if (multiInstanceCommandClass != null && multiInstanceCommandClass.getVersion() == 1 &&
				result.getInstances() >= endpointId)
			return result;
		
		return endpointId == 1 ? result : null;
	}

	/**
	 * Initialise the node
	 */
	public void initialiseNode() {
		this.nodeStageAdvancer.startInitialisation();		
	}

	/**
	 * Advances the initialization stage for this node.
	 */
//	public void advanceNodeStage() {
		// call the advanceNodeStage method on the advancer.
//		this.nodeStageAdvancer.advanceNodeStage();
//	}
	
	/**
	 * Advances the initialization stage for this node.
	 * This method processes the init queue once we've sent a frame.
	 */
//	public void advanceNodeStage(SerialMessage msg) {
		// call the advanceNodeStage method on the advancer.
//		this.nodeStageAdvancer.handleNodeQueue(msg);
//	}
	
	/**
	 * Restores a node from an XML file using the @ ZWaveNodeSerializer} class.
	 * 
	 * @return true if succeeded, false otherwise.
	 */
//	public boolean restoreFromConfig() {
//		logger.warn("Restore from Config is called!!!!!");
//		return false;
//		return this.nodeStageAdvancer.restoreFromConfig();
//	}

	/**
	 * Encapsulates a serial message for sending to a 
	 * multi-instance instance/ multi-channel endpoint on
	 * a node.
	 * @param serialMessage the serial message to encapsulate
	 * @param commandClass the command class used to generate the message.
	 * @param endpointId the instance / endpoint to encapsulate the message for
	 * @param node the destination node.
	 * @return SerialMessage on success, null on failure.
	 */
	public SerialMessage encapsulate(SerialMessage serialMessage, 
			ZWaveCommandClass commandClass, int endpointId) {
		ZWaveMultiInstanceCommandClass multiInstanceCommandClass;
		
		if (serialMessage == null)
			return null;
		
		// no encapsulation necessary.
		if (endpointId == 1 && commandClass.getInstances() == 1 && commandClass.getEndpoint() == null)
			return serialMessage;
		
		multiInstanceCommandClass = (ZWaveMultiInstanceCommandClass)this.getCommandClass(CommandClass.MULTI_INSTANCE);
		
		if (multiInstanceCommandClass != null) {
			logger.debug("NODE {}: Encapsulating message, instance / endpoint {}", this.getNodeId(), endpointId);
			switch (multiInstanceCommandClass.getVersion()) {
				case 2:
					if (commandClass.getEndpoint() != null) {
						serialMessage = multiInstanceCommandClass.getMultiChannelEncapMessage(serialMessage, commandClass.getEndpoint());
						return serialMessage;
					}
					break;
				case 1:
				default:
					if (commandClass.getInstances() >= endpointId) {
						serialMessage = multiInstanceCommandClass.getMultiInstanceEncapMessage(serialMessage, endpointId);
						return serialMessage;
					}
					break;
			}
		}

		if (endpointId != 1) {
			logger.warn("NODE {}:Encapsulating message, instance / endpoint {} failed, will discard message.", this.getNodeId(), endpointId);
			return null;
		}
		
		return serialMessage;
	}

	/**
	 * Return a list with the nodes neighbors
	 * @return list of node IDs
	 */
	public List<Integer> getNeighbors() {
		return nodeNeighbors;
	}
	
	/**
	 * Clear the neighbor list
	 */
	public void clearNeighbors() {
		nodeNeighbors.clear();
	}

	/**
	 * Updates a nodes routing information
	 * Generation of routes uses associations
	 * @param nodeId
	 */
	public ArrayList<Integer> getRoutingList() {
		logger.debug("NODE {}: Update return routes", nodeId);

		// Create a list of nodes this device is configured to talk to
    	ArrayList<Integer> routedNodes = new ArrayList<Integer>();

    	// Only update routes if this is a routing node
    	if(isRouting() == false) {
    		logger.debug("NODE {}: Node is not a routing node. No routes can be set.", nodeId);
    		return null;
    	}

    	// Get the number of association groups reported by this node
		ZWaveAssociationCommandClass associationCmdClass = (ZWaveAssociationCommandClass) getCommandClass(CommandClass.ASSOCIATION);
		if(associationCmdClass == null) {
    		logger.debug("NODE {}: Node has no association class. No routes can be set.", nodeId);
    		return null;
    	}
		
		int groups = associationCmdClass.getGroupCount();
		if(groups != 0) {
			// Loop through each association group and add the node ID to the list
			for(int group = 1; group <= groups; group++) {
				for(Integer associationNodeId : associationCmdClass.getGroupMembers(group)) {
					routedNodes.add(associationNodeId);
				}
			}
		}

		// Add the wakeup destination node to the list for battery devices
		ZWaveWakeUpCommandClass wakeupCmdClass = (ZWaveWakeUpCommandClass) getCommandClass(CommandClass.WAKE_UP);
		if(wakeupCmdClass != null) {
			Integer wakeupNodeId = wakeupCmdClass.getTargetNodeId();
			routedNodes.add(wakeupNodeId);
		}

		// Are there any nodes to which we need to set routes?
		if(routedNodes.size() == 0) {
    		logger.debug("NODE {}: No return routes required.", nodeId);
    		return null;
		}
		
		return routedNodes;
	}
	
	/**
	 * Add a node ID to the neighbor list
	 * @param nodeId the node to add
	 */
	public void addNeighbor(Integer nodeId) {
		nodeNeighbors.add(nodeId);
	}

	/**
	 * Gets the number of times the node has been determined as DEAD
	 * @return dead count
	 */
	public int getDeadCount() {
		return deadCount;
	}
	
	/**
	 * Gets the number of times the node has been determined as DEAD
	 * @return dead count
	 */
	public Date getDeadTime() {
		return deadTime;
	}
	
	/**
	 * Gets the number of packets that have been resent to the node
	 * @return retry count
	 */
	public int getRetryCount() {
		return retryCount;
	}

	/**
	 * Increments the sent packet counter
	 * This is simply used for statistical purposes to assess the health
	 * of a node.
	 */
	public void incrementSendCount() {
		sendCount++;
	}
	
	/**
	 * Gets the number of packets sent to the node
	 * @return send count
	 */
	public int getSendCount() {
		return sendCount;
	}
}<|MERGE_RESOLUTION|>--- conflicted
+++ resolved
@@ -74,16 +74,12 @@
 	
 	private Map<CommandClass, ZWaveCommandClass> supportedCommandClasses = new HashMap<CommandClass, ZWaveCommandClass>();
 	private List<Integer> nodeNeighbors = new ArrayList<Integer>();
-<<<<<<< HEAD
 	private Date lastUpdated;
-=======
-	private Date lastUpdated; 
-	
+
 	@XStreamOmitField
 	private Date queryStageTimeStamp;
 	@XStreamOmitField
 	private volatile NodeStage nodeStage;
->>>>>>> d3aa87e9
 
 	@XStreamOmitField
 	private int resendCount = 0;
