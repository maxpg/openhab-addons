<?xml version="1.0" encoding="UTF-8"?>
<project xmlns="http://maven.apache.org/POM/4.0.0" xmlns:xsi="http://www.w3.org/2001/XMLSchema-instance"
    xsi:schemaLocation="http://maven.apache.org/POM/4.0.0 http://maven.apache.org/xsd/maven-4.0.0.xsd">
    <modelVersion>4.0.0</modelVersion>

    <parent>
        <groupId>org.openhab</groupId>
        <artifactId>openhab</artifactId>
        <version>1.5.0-SNAPSHOT</version>
    </parent>

    <artifactId>distribution</artifactId>

    <packaging>pom</packaging>

    <name>openHAB Distribution</name>

    <properties>
        <deb.name>openhab-runtime</deb.name>
        <deb.description>${name}</deb.description>
    </properties>

    <build>
        <plugins>
            <plugin>
                <artifactId>maven-assembly-plugin</artifactId>
                <version>2.2</version>
                <executions>
                    <execution>
                        <id>distro-assembly</id>
                        <phase>package</phase>
                        <goals>
                            <goal>single</goal>
                        </goals>
                        <configuration>
                            <descriptors>
                                <descriptor>src/assemble/runtime.xml</descriptor>
                                <descriptor>src/assemble/designer-win.xml</descriptor>
                                <descriptor>src/assemble/designer-macosx64.xml</descriptor>
                                <descriptor>src/assemble/designer-linux.xml</descriptor>
                                <descriptor>src/assemble/designer-linux64.xml</descriptor>
                                <descriptor>src/assemble/addons.xml</descriptor>
                                <!--<descriptor>src/assemble/drools.xml</descriptor> -->
                                <descriptor>src/assemble/greent.xml</descriptor>
                                <descriptor>src/assemble/demo.xml</descriptor>
                            </descriptors>
                        </configuration>
                    </execution>
                </executions>
            </plugin>
            
            <plugin>
                <artifactId>jdeb</artifactId>
                <groupId>org.vafer</groupId>
            </plugin>
            
            <plugin>
                <artifactId>apt-repo</artifactId>
                <groupId>org.m1theo</groupId>
                <version>0.2.3</version>
                <executions>
                    <execution>
                        <phase>package</phase>
                        <goals>
                            <goal>apt-repo</goal>
                        </goals>
                    </execution>
                </executions>
            </plugin>
            
        </plugins>
        
        <pluginManagement>
            <plugins>
                <plugin>
                    <artifactId>jdeb</artifactId>
                    <groupId>org.vafer</groupId>
                    <version>1.0.1</version>
                    <executions>
                        <execution>
                            <id>runtime</id>
                            <phase>package</phase>
                            <goals>
                                <goal>jdeb</goal>
                            </goals>
                            <configuration>
                                <controlDir>${basedir}/src/deb/control-runtime</controlDir>
                                <deb>${basedir}/target/${deb.name}-${project.version}.deb</deb>
                                <dataSet>
                                    <data>
                                        <src>${basedir}/target/distribution-${project.version}-runtime.zip</src>
                                        <type>archive</type>
                                        <excludes>configurations/**,logs/**,etc/**,webapps/static/**</excludes>
                                        <mapper>
                                            <type>perm</type>
                                            <prefix>/opt/openhab</prefix>
                                            <user>root</user>
                                            <group>root</group>
                                            <filemode>644</filemode>
                                            <dirmode>755</dirmode>
                                        </mapper>
                                    </data>
                                    <data>
                                        <type>template</type>
                                        <paths>
                                            <path>/etc/openhab</path>
                                        </paths>
                                        <mapper>
                                            <type>perm</type>
                                            <user>openhab</user>
                                            <group>openhab</group>
                                        </mapper>
                                    </data>
                                    <data>
                                        <!-- TODO better solution is to change jetty code to search jetty.xml in -Djetty.config -->
                                        <type>link</type>
                                        <linkName>/opt/openhab/etc</linkName>
                                        <linkTarget>/etc/openhab/jetty/etc</linkTarget>
                                        <symlink>true</symlink>
                                    </data>
                                    <data>
                                        <!-- TODO better solution is to change configurations search strategy -->
                                        <type>link</type>
                                        <linkName>/opt/openhab/configurations</linkName>
                                        <linkTarget>/etc/openhab/configurations</linkTarget>
                                        <symlink>true</symlink>
                                    </data>
                                    <data>
                                        <src>${basedir}/src/deb/etc/init.d/openhab</src>
                                        <type>file</type>
                                        <mapper>
                                            <type>perm</type>
                                            <prefix>/etc/init.d</prefix>
                                            <filemode>755</filemode>
                                            <user>root</user>
                                            <group>root</group>
                                        </mapper>
                                    </data>
                                    <data>
                                        <src>${basedir}/src/deb/etc/default/openhab</src>
                                        <type>file</type>
                                        <mapper>
                                            <type>perm</type>
                                            <prefix>/etc/default</prefix>
                                            <filemode>644</filemode>
                                            <user>root</user>
                                            <group>root</group>
                                        </mapper>
                                    </data>
                                    <data>
                                        <src>${basedir}/openhabhome/configurations</src>
                                        <type>directory</type>
                                        <includes>**/items/README,**/persistence/README,**/rules/README,**/scripts/README,**/sitemaps/README,**/transform/README,**/contexts/README</includes>
                                        <mapper>
                                            <type>perm</type>
                                            <prefix>/etc/openhab/configurations</prefix>
                                            <user>openhab</user>
                                            <group>openhab</group>
                                        </mapper>
                                    </data>
                                    <data>
                                        <src>${basedir}/openhabhome/configurations/logback.xml</src>
                                        <type>file</type>
                                        <mapper>
                                            <type>perm</type>
                                            <prefix>/etc/openhab</prefix>
                                            <user>openhab</user>
                                            <group>openhab</group>
                                        </mapper>
                                    </data>
                                    <data>
                                        <src>${basedir}/openhabhome/configurations/logback_debug.xml</src>
                                        <type>file</type>
                                        <mapper>
                                            <type>perm</type>
                                            <prefix>/etc/openhab</prefix>
                                            <user>openhab</user>
                                            <group>openhab</group>
                                        </mapper>
                                    </data>
                                    <data>
                                        <src>${basedir}/openhabhome/configurations/openhab_default.cfg</src>
                                        <type>file</type>
                                        <mapper>
                                            <type>perm</type>
                                            <prefix>/etc/openhab/configurations</prefix>
                                            <user>openhab</user>
                                            <group>openhab</group>
                                        </mapper>
                                    </data>
                                    <data>
                                        <src>${basedir}/openhabhome/configurations/users.cfg</src>
                                        <type>file</type>
                                        <mapper>
                                            <type>perm</type>
                                            <prefix>/etc/openhab</prefix>
                                            <user>openhab</user>
                                            <group>openhab</group>
                                        </mapper>
                                    </data>
                                    <data>
                                        <src>${basedir}/openhabhome/etc/quartz.properties</src>
                                        <type>file</type>
                                        <mapper>
                                            <type>perm</type>
                                            <prefix>/etc/openhab</prefix>
                                            <user>openhab</user>
                                            <group>openhab</group>
                                        </mapper>
                                    </data>
                                    <data>
                                        <src>${basedir}/openhabhome/etc/login.conf</src>
                                        <type>file</type>
                                        <mapper>
                                            <type>perm</type>
                                            <prefix>/etc/openhab</prefix>
                                            <user>openhab</user>
                                            <group>openhab</group>
                                        </mapper>
                                    </data>
                                    <data>
                                        <src>${basedir}/openhabhome/etc/jetty.xml</src>
                                        <type>file</type>
                                        <mapper>
                                            <type>perm</type>
                                            <prefix>/etc/openhab/jetty/etc</prefix>
                                            <user>openhab</user>
                                            <group>openhab</group>
                                        </mapper>
                                    </data>
                                    <data>
                                        <src>${basedir}/openhabhome/etc/keystore</src>
                                        <type>file</type>
                                        <mapper>
                                            <type>perm</type>
                                            <prefix>/etc/openhab/jetty/etc</prefix>
                                            <user>openhab</user>
                                            <group>openhab</group>
                                        </mapper>
                                    </data>
                                    <data>
                                        <src>${basedir}/openhabhome/etc/webdefault.xml</src>
                                        <type>file</type>
                                        <mapper>
                                            <type>perm</type>
                                            <prefix>/etc/openhab/jetty/etc</prefix>
                                            <user>openhab</user>
                                            <group>openhab</group>
                                        </mapper>
                                    </data>
                                    <data>
                                        <type>template</type>
                                        <paths>
                                            <path>/var/lib/openhab</path>
                                            <path>/var/log/openhab</path>
                                            <path>/opt/openhab/webapps/static</path>
                                        </paths>
                                        <mapper>
                                            <type>perm</type>
                                            <user>openhab</user>
                                            <group>openhab</group>
                                        </mapper>
                                    </data>
                                </dataSet>
                            </configuration>
                        </execution>
                    </executions>
                </plugin>
            </plugins>
        </pluginManagement>
    </build>

    <dependencies>
        <dependency>
            <groupId>org.openhab.products</groupId>
            <artifactId>org.openhab.runtime.product</artifactId>
            <version>${project.version}</version>
            <type>zip</type>
            <classifier>win32.win32.x86</classifier>
        </dependency>
        <dependency>
            <groupId>org.openhab.products</groupId>
            <artifactId>org.openhab.designer.product</artifactId>
            <version>${project.version}</version>
            <type>zip</type>
            <classifier>win32.win32.x86</classifier>
        </dependency>
        <dependency>
            <groupId>org.openhab.products</groupId>
            <artifactId>org.openhab.designer.product</artifactId>
            <version>${project.version}</version>
            <type>zip</type>
            <classifier>macosx.cocoa.x86_64</classifier>
        </dependency>
        <dependency>
            <groupId>org.openhab.products</groupId>
            <artifactId>org.openhab.designer.product</artifactId>
            <version>${project.version}</version>
            <type>zip</type>
            <classifier>linux.gtk.x86</classifier>
        </dependency>
        <dependency>
            <groupId>org.openhab.products</groupId>
            <artifactId>org.openhab.designer.product</artifactId>
            <version>${project.version}</version>
            <type>zip</type>
            <classifier>linux.gtk.x86_64</classifier>
        </dependency>

        <dependency>
            <groupId>org.openhab.action</groupId>
            <artifactId>org.openhab.action.mail</artifactId>
            <version>${project.version}</version>
            <type>jar</type>
        </dependency>
        <dependency>
            <groupId>org.openhab.action</groupId>
            <artifactId>org.openhab.action.prowl</artifactId>
            <version>${project.version}</version>
            <type>jar</type>
        </dependency>
        <dependency>
            <groupId>org.openhab.action</groupId>
            <artifactId>org.openhab.action.squeezebox</artifactId>
            <version>${project.version}</version>
            <type>jar</type>
        </dependency>
        <dependency>
            <groupId>org.openhab.action</groupId>
            <artifactId>org.openhab.action.twitter</artifactId>
            <version>${project.version}</version>
            <type>jar</type>
        </dependency>
        <dependency>
            <groupId>org.openhab.action</groupId>
            <artifactId>org.openhab.action.xbmc</artifactId>
            <version>${project.version}</version>
            <type>jar</type>
        </dependency>
        <dependency>
            <groupId>org.openhab.action</groupId>
            <artifactId>org.openhab.action.xmpp</artifactId>
            <version>${project.version}</version>
            <type>jar</type>
        </dependency>
        <dependency>
            <groupId>org.openhab.action</groupId>
            <artifactId>org.openhab.action.nma</artifactId>
            <version>${project.version}</version>
            <type>jar</type>
        </dependency>

        <dependency>
            <groupId>org.openhab.binding</groupId>
            <artifactId>org.openhab.binding.bluetooth</artifactId>
            <version>${project.version}</version>
            <type>jar</type>
        </dependency>
        <dependency>
            <groupId>org.openhab.binding</groupId>
            <artifactId>org.openhab.binding.exec</artifactId>
            <version>${project.version}</version>
            <type>jar</type>
        </dependency>
        <dependency>
            <groupId>org.openhab.binding</groupId>
            <artifactId>org.openhab.binding.fritzbox</artifactId>
            <version>${project.version}</version>
            <type>jar</type>
        </dependency>
        <dependency>
            <groupId>org.openhab.binding</groupId>
            <artifactId>org.openhab.binding.http</artifactId>
            <version>${project.version}</version>
            <type>jar</type>
        </dependency>
        <dependency>
            <groupId>org.openhab.binding</groupId>
            <artifactId>org.openhab.binding.hue</artifactId>
            <version>${project.version}</version>
            <type>jar</type>
        </dependency>
        <dependency>
            <groupId>org.openhab.binding</groupId>
            <artifactId>org.openhab.binding.knx</artifactId>
            <version>${project.version}</version>
            <type>jar</type>
        </dependency>
        <dependency>
            <groupId>org.openhab.binding</groupId>
            <artifactId>org.openhab.binding.networkhealth</artifactId>
            <version>${project.version}</version>
            <type>jar</type>
        </dependency>
        <dependency>
            <groupId>org.openhab.binding</groupId>
            <artifactId>org.openhab.binding.ntp</artifactId>
            <version>${project.version}</version>
            <type>jar</type>
        </dependency>
        <dependency>
            <groupId>org.openhab.binding</groupId>
            <artifactId>org.openhab.binding.onewire</artifactId>
            <version>${project.version}</version>
            <type>jar</type>
        </dependency>
        <dependency>
            <groupId>org.openhab.binding</groupId>
            <artifactId>org.openhab.binding.serial</artifactId>
            <version>${project.version}</version>
            <type>jar</type>
        </dependency>
        <dependency>
            <groupId>org.openhab.binding</groupId>
            <artifactId>org.openhab.binding.wol</artifactId>
            <version>${project.version}</version>
            <type>jar</type>
        </dependency>
        <dependency>
            <groupId>org.openhab.binding</groupId>
            <artifactId>org.openhab.binding.mpd</artifactId>
            <version>${project.version}</version>
            <type>jar</type>
        </dependency>
        <dependency>
            <groupId>org.openhab.binding</groupId>
            <artifactId>org.openhab.binding.vdr</artifactId>
            <version>${project.version}</version>
            <type>jar</type>
        </dependency>
        <dependency>
            <groupId>org.openhab.core</groupId>
            <artifactId>org.openhab.core.drools</artifactId>
            <version>${project.version}</version>
            <type>jar</type>
        </dependency>
        <dependency>
            <groupId>org.openhab.binding</groupId>
            <artifactId>org.openhab.binding.asterisk</artifactId>
            <version>${project.version}</version>
            <type>jar</type>
        </dependency>
        <dependency>
            <groupId>org.openhab.binding</groupId>
            <artifactId>org.openhab.binding.snmp</artifactId>
            <version>${project.version}</version>
            <type>jar</type>
        </dependency>
        <dependency>
            <groupId>org.openhab.binding</groupId>
            <artifactId>org.openhab.binding.configadmin</artifactId>
            <version>${project.version}</version>
            <type>jar</type>
        </dependency>
        <dependency>
            <groupId>org.openhab.binding</groupId>
            <artifactId>org.openhab.binding.novelanheatpump</artifactId>
            <version>${project.version}</version>
            <type>jar</type>
        </dependency>
        <dependency>
            <groupId>org.openhab.binding</groupId>
            <artifactId>org.openhab.binding.cups</artifactId>
            <version>${project.version}</version>
            <type>jar</type>
        </dependency>
        <dependency>
            <groupId>org.openhab.binding</groupId>
            <artifactId>org.openhab.binding.ihc</artifactId>
            <version>${project.version}</version>
            <type>jar</type>
        </dependency>
        <dependency>
            <groupId>org.openhab.binding</groupId>
            <artifactId>org.openhab.binding.tcp</artifactId>
            <version>${project.version}</version>
            <type>jar</type>
        </dependency>
        <dependency>
            <groupId>org.openhab.binding</groupId>
            <artifactId>org.openhab.binding.sonos</artifactId>
            <version>${project.version}</version>
            <type>jar</type>
        </dependency>
        <dependency>
            <groupId>org.openhab.binding</groupId>
            <artifactId>org.openhab.binding.plugwise</artifactId>
            <version>${project.version}</version>
            <type>jar</type>
        </dependency>
        <dependency>
            <groupId>org.openhab.binding</groupId>
            <artifactId>org.openhab.binding.modbus</artifactId>
            <version>${project.version}</version>
            <type>jar</type>
        </dependency>
        <dependency>
            <groupId>org.openhab.binding</groupId>
            <artifactId>org.openhab.binding.plcbus</artifactId>
            <version>${project.version}</version>
            <type>jar</type>
        </dependency>
        <dependency>
            <groupId>org.openhab.binding</groupId>
            <artifactId>org.openhab.binding.dmx</artifactId>
            <version>${project.version}</version>
            <type>jar</type>
        </dependency>
        <dependency>
            <groupId>org.openhab.binding</groupId>
            <artifactId>org.openhab.binding.dmx.ola</artifactId>
            <version>${project.version}</version>
            <type>jar</type>
        </dependency>
        <dependency>
            <groupId>org.openhab.binding</groupId>
            <artifactId>org.openhab.binding.dmx.lib485</artifactId>
            <version>${project.version}</version>
            <type>jar</type>
        </dependency>
        <dependency>
            <groupId>org.openhab.binding</groupId>
            <artifactId>org.openhab.binding.dmx.artnet</artifactId>
            <version>${project.version}</version>
            <type>jar</type>
        </dependency>
        <dependency>
            <groupId>org.openhab.binding</groupId>
            <artifactId>org.openhab.binding.rfxcom</artifactId>
            <version>${project.version}</version>
            <type>jar</type>
        </dependency>
        <dependency>
            <groupId>org.openhab.binding</groupId>
            <artifactId>org.openhab.binding.samsungtv</artifactId>
            <version>${project.version}</version>
            <type>jar</type>
        </dependency>
        <dependency>
            <groupId>org.openhab.binding</groupId>
            <artifactId>org.openhab.binding.pulseaudio</artifactId>
            <version>${project.version}</version>
            <type>jar</type>
        </dependency>
        <dependency>
            <groupId>org.openhab.binding</groupId>
            <artifactId>org.openhab.binding.homematic</artifactId>
            <version>${project.version}</version>
            <type>jar</type>
        </dependency>
        <dependency>
            <groupId>org.openhab.binding</groupId>
            <artifactId>org.openhab.binding.koubachi</artifactId>
            <version>${project.version}</version>
            <type>jar</type>
        </dependency>
        <dependency>
            <groupId>org.openhab.binding</groupId>
            <artifactId>org.openhab.binding.onkyo</artifactId>
            <version>${project.version}</version>
            <type>jar</type>
        </dependency>
        <dependency>
            <groupId>org.openhab.binding</groupId>
            <artifactId>org.openhab.binding.urtsi</artifactId>
            <version>${project.version}</version>
            <type>jar</type>
        </dependency>
        <dependency>
            <groupId>org.openhab.binding</groupId>
            <artifactId>org.openhab.binding.opensprinkler</artifactId>
            <version>${project.version}</version>
            <type>jar</type>
        </dependency>
        <dependency>
            <groupId>org.openhab.binding</groupId>
            <artifactId>org.openhab.binding.epsonprojector</artifactId>
            <version>${project.version}</version>
            <type>jar</type>
        </dependency>
        <dependency>
            <groupId>org.openhab.binding</groupId>
            <artifactId>org.openhab.binding.comfoair</artifactId>
            <version>${project.version}</version>
            <type>jar</type>
        </dependency>
        <dependency>
            <groupId>org.openhab.binding</groupId>
            <artifactId>org.openhab.binding.owserver</artifactId>
            <version>${project.version}</version>
            <type>jar</type>
        </dependency>
        <dependency>
            <groupId>org.openhab.binding</groupId>
            <artifactId>org.openhab.binding.digitalstrom</artifactId>
            <version>${project.version}</version>
            <type>jar</type>
        </dependency>
        <dependency>
            <groupId>org.openhab.binding</groupId>
            <artifactId>org.openhab.binding.squeezebox</artifactId>
            <version>${project.version}</version>
            <type>jar</type>
        </dependency>
        <dependency>
            <groupId>org.openhab.binding</groupId>
            <artifactId>org.openhab.binding.mqtt</artifactId>
            <version>${project.version}</version>
            <type>jar</type>
        </dependency>
        <dependency>
            <groupId>org.openhab.binding</groupId>
            <artifactId>org.openhab.binding.milight</artifactId>
            <version>${project.version}</version>
            <type>jar</type>
        </dependency>
        <dependency>
            <groupId>org.openhab.binding</groupId>
            <artifactId>org.openhab.binding.systeminfo</artifactId>
            <version>${project.version}</version>
            <type>jar</type>
        </dependency>
        <dependency>
            <groupId>org.openhab.binding</groupId>
            <artifactId>org.openhab.binding.piface</artifactId>
            <version>${project.version}</version>
            <type>jar</type>
        </dependency>
        <dependency>
            <groupId>org.openhab.binding</groupId>
            <artifactId>org.openhab.binding.fritzaha</artifactId>
            <version>${project.version}</version>
            <type>jar</type>
        </dependency>
        <dependency>
            <groupId>org.openhab.binding</groupId>
            <artifactId>org.openhab.binding.tinkerforge</artifactId>
            <version>${project.version}</version>
            <type>jar</type>
        </dependency>
        <dependency>
            <groupId>org.openhab.binding</groupId>
            <artifactId>org.openhab.binding.nibeheatpump</artifactId>
            <version>${project.version}</version>
            <type>jar</type>
        </dependency>
        <dependency>
            <groupId>org.openhab.binding</groupId>
            <artifactId>org.openhab.binding.zwave</artifactId>
            <version>${project.version}</version>
            <type>jar</type>
        </dependency>
        <dependency>
            <groupId>org.openhab.binding</groupId>
            <artifactId>org.openhab.binding.nikobus</artifactId>
            <version>${project.version}</version>
            <type>jar</type>
        </dependency>
        <dependency>
            <groupId>org.openhab.binding</groupId>
            <artifactId>org.openhab.binding.enocean</artifactId>
            <version>${project.version}</version>
            <type>jar</type>
        </dependency>
        <dependency>
            <groupId>org.openhab.binding</groupId>
            <artifactId>org.openhab.binding.maxcube</artifactId>
            <version>${project.version}</version>
            <type>jar</type>
        </dependency>
        <dependency>
            <groupId>org.openhab.binding</groupId>
            <artifactId>org.openhab.binding.pioneeravr</artifactId>
            <version>${project.version}</version>
            <type>jar</type>
        </dependency>
        <dependency>
            <groupId>org.openhab.binding</groupId>
            <artifactId>org.openhab.binding.heatmiser</artifactId>
            <version>${project.version}</version>
            <type>jar</type>
        </dependency>
        <dependency>
            <groupId>org.openhab.binding</groupId>
            <artifactId>org.openhab.binding.fht</artifactId>
            <version>${project.version}</version>
            <type>jar</type>
        </dependency>
        <dependency>
            <groupId>org.openhab.binding</groupId>
            <artifactId>org.openhab.binding.fs20</artifactId>
            <version>${project.version}</version>
            <type>jar</type>
        </dependency>
        <dependency>
            <groupId>org.openhab.binding</groupId>
            <artifactId>org.openhab.binding.intertechno</artifactId>
            <version>${project.version}</version>
            <type>jar</type>
        </dependency>
        <dependency>
            <groupId>org.openhab.binding</groupId>
            <artifactId>org.openhab.binding.s300th</artifactId>
            <version>${project.version}</version>
            <type>jar</type>
        </dependency>
        <dependency>
            <groupId>org.openhab.binding</groupId>
            <artifactId>org.openhab.binding.mqttitude</artifactId>
            <version>${project.version}</version>
            <type>jar</type>
        </dependency>
        <dependency>
            <groupId>org.openhab.binding</groupId>
            <artifactId>org.openhab.binding.openenergymonitor</artifactId>
            <version>${project.version}</version>
            <type>jar</type>
        </dependency>
        <dependency>
            <groupId>org.openhab.binding</groupId>
            <artifactId>org.openhab.binding.swegonventilation</artifactId>
            <version>${project.version}</version>
            <type>jar</type>
        </dependency>
        <dependency>
            <groupId>org.openhab.binding</groupId>
            <artifactId>org.openhab.binding.netatmo</artifactId>
            <version>${project.version}</version>
            <type>jar</type>
        </dependency>
        <dependency>
            <groupId>org.openhab.binding</groupId>
            <artifactId>org.openhab.binding.insteonhub</artifactId>
            <version>${project.version}</version>
            <type>jar</type>
        </dependency>
        <dependency>
            <groupId>org.openhab.binding</groupId>
            <artifactId>org.openhab.binding.tivo</artifactId>
            <version>${project.version}</version>
            <type>jar</type>
        </dependency>
        <dependency>
            <groupId>org.openhab.binding</groupId>
            <artifactId>org.openhab.binding.hdanywhere</artifactId>
            <version>${project.version}</version>
            <type>jar</type>
        </dependency>
        <dependency>
            <groupId>org.openhab.binding</groupId>
            <artifactId>org.openhab.binding.gpio</artifactId>
            <version>${project.version}</version>
            <type>jar</type>
        </dependency>
        <dependency>
            <groupId>org.openhab.binding</groupId>
            <artifactId>org.openhab.binding.irtrans</artifactId>
            <version>${project.version}</version>
            <type>jar</type>
        </dependency>

        <dependency>
            <groupId>org.openhab.io</groupId>
            <artifactId>org.openhab.io.cv</artifactId>
            <version>${project.version}</version>
            <type>jar</type>
        </dependency>
        <dependency>
            <groupId>org.openhab.io</groupId>
<<<<<<< HEAD
            <artifactId>org.openhab.io.dropbox</artifactId>
=======
            <artifactId>org.openhab.io.multimedia.tts.macintalk</artifactId>
            <version>${project.version}</version>
            <type>jar</type>
        </dependency>
        <dependency>
            <groupId>org.openhab.io</groupId>
            <artifactId>org.openhab.io.multimedia.tts.marytts</artifactId>
>>>>>>> 39167c0b
            <version>${project.version}</version>
            <type>jar</type>
        </dependency>
        <dependency>
            <groupId>org.openhab.io</groupId>
            <artifactId>org.openhab.io.gpio</artifactId>
            <version>${project.version}</version>
            <type>jar</type>
        </dependency>
        <dependency>
            <groupId>org.openhab.io</groupId>
            <artifactId>org.openhab.io.multimedia.tts.freetts</artifactId>
            <version>${project.version}</version>
            <type>jar</type>
        </dependency>
        <dependency>
            <groupId>org.openhab.io</groupId>
            <artifactId>org.openhab.io.multimedia.tts.marytts</artifactId>
            <version>${project.version}</version>
            <type>jar</type>
        </dependency>
        <dependency>
            <groupId>org.openhab.io</groupId>
            <artifactId>org.openhab.io.squeezeserver</artifactId>
            <version>${project.version}</version>
            <type>jar</type>
        </dependency>
        <dependency>
            <groupId>org.openhab.io</groupId>
            <artifactId>org.openhab.io.transport.cul</artifactId>
            <version>${project.version}</version>
            <type>jar</type>
        </dependency>

        <dependency>
            <groupId>org.openhab.persistence</groupId>
            <artifactId>org.openhab.persistence.sense</artifactId>
            <version>${project.version}</version>
            <type>jar</type>
        </dependency>
        <dependency>
            <groupId>org.openhab.persistence</groupId>
            <artifactId>org.openhab.persistence.rrd4j</artifactId>
            <version>${project.version}</version>
            <type>jar</type>
        </dependency>
        <dependency>
            <groupId>org.openhab.persistence</groupId>
            <artifactId>org.openhab.persistence.logging</artifactId>
            <version>${project.version}</version>
            <type>jar</type>
        </dependency>
        <dependency>
            <groupId>org.openhab.persistence</groupId>
            <artifactId>org.openhab.persistence.db4o</artifactId>
            <version>${project.version}</version>
            <type>jar</type>
        </dependency>
        <dependency>
            <groupId>org.openhab.persistence</groupId>
            <artifactId>org.openhab.persistence.exec</artifactId>
            <version>${project.version}</version>
            <type>jar</type>
        </dependency>
        <dependency>
            <groupId>org.openhab.persistence</groupId>
            <artifactId>org.openhab.persistence.cosm</artifactId>
            <version>${project.version}</version>
            <type>jar</type>
        </dependency>
        <dependency>
            <groupId>org.openhab.persistence</groupId>
            <artifactId>org.openhab.persistence.mysql</artifactId>
            <version>${project.version}</version>
            <type>jar</type>
        </dependency>
        <dependency>
            <groupId>org.openhab.persistence</groupId>
            <artifactId>org.openhab.persistence.gcal</artifactId>
            <version>${project.version}</version>
            <type>jar</type>
        </dependency>
        <dependency>
            <groupId>org.openhab.persistence</groupId>
            <artifactId>org.openhab.persistence.mqtt</artifactId>
            <version>${project.version}</version>
            <type>jar</type>
        </dependency>
    </dependencies>

</project>
<|MERGE_RESOLUTION|>--- conflicted
+++ resolved
@@ -1,871 +1,867 @@
-<?xml version="1.0" encoding="UTF-8"?>
-<project xmlns="http://maven.apache.org/POM/4.0.0" xmlns:xsi="http://www.w3.org/2001/XMLSchema-instance"
-    xsi:schemaLocation="http://maven.apache.org/POM/4.0.0 http://maven.apache.org/xsd/maven-4.0.0.xsd">
-    <modelVersion>4.0.0</modelVersion>
-
-    <parent>
-        <groupId>org.openhab</groupId>
-        <artifactId>openhab</artifactId>
-        <version>1.5.0-SNAPSHOT</version>
-    </parent>
-
-    <artifactId>distribution</artifactId>
-
-    <packaging>pom</packaging>
-
-    <name>openHAB Distribution</name>
-
-    <properties>
-        <deb.name>openhab-runtime</deb.name>
-        <deb.description>${name}</deb.description>
-    </properties>
-
-    <build>
-        <plugins>
-            <plugin>
-                <artifactId>maven-assembly-plugin</artifactId>
-                <version>2.2</version>
-                <executions>
-                    <execution>
-                        <id>distro-assembly</id>
-                        <phase>package</phase>
-                        <goals>
-                            <goal>single</goal>
-                        </goals>
-                        <configuration>
-                            <descriptors>
-                                <descriptor>src/assemble/runtime.xml</descriptor>
-                                <descriptor>src/assemble/designer-win.xml</descriptor>
-                                <descriptor>src/assemble/designer-macosx64.xml</descriptor>
-                                <descriptor>src/assemble/designer-linux.xml</descriptor>
-                                <descriptor>src/assemble/designer-linux64.xml</descriptor>
-                                <descriptor>src/assemble/addons.xml</descriptor>
-                                <!--<descriptor>src/assemble/drools.xml</descriptor> -->
-                                <descriptor>src/assemble/greent.xml</descriptor>
-                                <descriptor>src/assemble/demo.xml</descriptor>
-                            </descriptors>
-                        </configuration>
-                    </execution>
-                </executions>
-            </plugin>
-            
-            <plugin>
-                <artifactId>jdeb</artifactId>
-                <groupId>org.vafer</groupId>
-            </plugin>
-            
-            <plugin>
-                <artifactId>apt-repo</artifactId>
-                <groupId>org.m1theo</groupId>
-                <version>0.2.3</version>
-                <executions>
-                    <execution>
-                        <phase>package</phase>
-                        <goals>
-                            <goal>apt-repo</goal>
-                        </goals>
-                    </execution>
-                </executions>
-            </plugin>
-            
-        </plugins>
-        
-        <pluginManagement>
-            <plugins>
-                <plugin>
-                    <artifactId>jdeb</artifactId>
-                    <groupId>org.vafer</groupId>
-                    <version>1.0.1</version>
-                    <executions>
-                        <execution>
-                            <id>runtime</id>
-                            <phase>package</phase>
-                            <goals>
-                                <goal>jdeb</goal>
-                            </goals>
-                            <configuration>
-                                <controlDir>${basedir}/src/deb/control-runtime</controlDir>
-                                <deb>${basedir}/target/${deb.name}-${project.version}.deb</deb>
-                                <dataSet>
-                                    <data>
-                                        <src>${basedir}/target/distribution-${project.version}-runtime.zip</src>
-                                        <type>archive</type>
-                                        <excludes>configurations/**,logs/**,etc/**,webapps/static/**</excludes>
-                                        <mapper>
-                                            <type>perm</type>
-                                            <prefix>/opt/openhab</prefix>
-                                            <user>root</user>
-                                            <group>root</group>
-                                            <filemode>644</filemode>
-                                            <dirmode>755</dirmode>
-                                        </mapper>
-                                    </data>
-                                    <data>
-                                        <type>template</type>
-                                        <paths>
-                                            <path>/etc/openhab</path>
-                                        </paths>
-                                        <mapper>
-                                            <type>perm</type>
-                                            <user>openhab</user>
-                                            <group>openhab</group>
-                                        </mapper>
-                                    </data>
-                                    <data>
-                                        <!-- TODO better solution is to change jetty code to search jetty.xml in -Djetty.config -->
-                                        <type>link</type>
-                                        <linkName>/opt/openhab/etc</linkName>
-                                        <linkTarget>/etc/openhab/jetty/etc</linkTarget>
-                                        <symlink>true</symlink>
-                                    </data>
-                                    <data>
-                                        <!-- TODO better solution is to change configurations search strategy -->
-                                        <type>link</type>
-                                        <linkName>/opt/openhab/configurations</linkName>
-                                        <linkTarget>/etc/openhab/configurations</linkTarget>
-                                        <symlink>true</symlink>
-                                    </data>
-                                    <data>
-                                        <src>${basedir}/src/deb/etc/init.d/openhab</src>
-                                        <type>file</type>
-                                        <mapper>
-                                            <type>perm</type>
-                                            <prefix>/etc/init.d</prefix>
-                                            <filemode>755</filemode>
-                                            <user>root</user>
-                                            <group>root</group>
-                                        </mapper>
-                                    </data>
-                                    <data>
-                                        <src>${basedir}/src/deb/etc/default/openhab</src>
-                                        <type>file</type>
-                                        <mapper>
-                                            <type>perm</type>
-                                            <prefix>/etc/default</prefix>
-                                            <filemode>644</filemode>
-                                            <user>root</user>
-                                            <group>root</group>
-                                        </mapper>
-                                    </data>
-                                    <data>
-                                        <src>${basedir}/openhabhome/configurations</src>
-                                        <type>directory</type>
-                                        <includes>**/items/README,**/persistence/README,**/rules/README,**/scripts/README,**/sitemaps/README,**/transform/README,**/contexts/README</includes>
-                                        <mapper>
-                                            <type>perm</type>
-                                            <prefix>/etc/openhab/configurations</prefix>
-                                            <user>openhab</user>
-                                            <group>openhab</group>
-                                        </mapper>
-                                    </data>
-                                    <data>
-                                        <src>${basedir}/openhabhome/configurations/logback.xml</src>
-                                        <type>file</type>
-                                        <mapper>
-                                            <type>perm</type>
-                                            <prefix>/etc/openhab</prefix>
-                                            <user>openhab</user>
-                                            <group>openhab</group>
-                                        </mapper>
-                                    </data>
-                                    <data>
-                                        <src>${basedir}/openhabhome/configurations/logback_debug.xml</src>
-                                        <type>file</type>
-                                        <mapper>
-                                            <type>perm</type>
-                                            <prefix>/etc/openhab</prefix>
-                                            <user>openhab</user>
-                                            <group>openhab</group>
-                                        </mapper>
-                                    </data>
-                                    <data>
-                                        <src>${basedir}/openhabhome/configurations/openhab_default.cfg</src>
-                                        <type>file</type>
-                                        <mapper>
-                                            <type>perm</type>
-                                            <prefix>/etc/openhab/configurations</prefix>
-                                            <user>openhab</user>
-                                            <group>openhab</group>
-                                        </mapper>
-                                    </data>
-                                    <data>
-                                        <src>${basedir}/openhabhome/configurations/users.cfg</src>
-                                        <type>file</type>
-                                        <mapper>
-                                            <type>perm</type>
-                                            <prefix>/etc/openhab</prefix>
-                                            <user>openhab</user>
-                                            <group>openhab</group>
-                                        </mapper>
-                                    </data>
-                                    <data>
-                                        <src>${basedir}/openhabhome/etc/quartz.properties</src>
-                                        <type>file</type>
-                                        <mapper>
-                                            <type>perm</type>
-                                            <prefix>/etc/openhab</prefix>
-                                            <user>openhab</user>
-                                            <group>openhab</group>
-                                        </mapper>
-                                    </data>
-                                    <data>
-                                        <src>${basedir}/openhabhome/etc/login.conf</src>
-                                        <type>file</type>
-                                        <mapper>
-                                            <type>perm</type>
-                                            <prefix>/etc/openhab</prefix>
-                                            <user>openhab</user>
-                                            <group>openhab</group>
-                                        </mapper>
-                                    </data>
-                                    <data>
-                                        <src>${basedir}/openhabhome/etc/jetty.xml</src>
-                                        <type>file</type>
-                                        <mapper>
-                                            <type>perm</type>
-                                            <prefix>/etc/openhab/jetty/etc</prefix>
-                                            <user>openhab</user>
-                                            <group>openhab</group>
-                                        </mapper>
-                                    </data>
-                                    <data>
-                                        <src>${basedir}/openhabhome/etc/keystore</src>
-                                        <type>file</type>
-                                        <mapper>
-                                            <type>perm</type>
-                                            <prefix>/etc/openhab/jetty/etc</prefix>
-                                            <user>openhab</user>
-                                            <group>openhab</group>
-                                        </mapper>
-                                    </data>
-                                    <data>
-                                        <src>${basedir}/openhabhome/etc/webdefault.xml</src>
-                                        <type>file</type>
-                                        <mapper>
-                                            <type>perm</type>
-                                            <prefix>/etc/openhab/jetty/etc</prefix>
-                                            <user>openhab</user>
-                                            <group>openhab</group>
-                                        </mapper>
-                                    </data>
-                                    <data>
-                                        <type>template</type>
-                                        <paths>
-                                            <path>/var/lib/openhab</path>
-                                            <path>/var/log/openhab</path>
-                                            <path>/opt/openhab/webapps/static</path>
-                                        </paths>
-                                        <mapper>
-                                            <type>perm</type>
-                                            <user>openhab</user>
-                                            <group>openhab</group>
-                                        </mapper>
-                                    </data>
-                                </dataSet>
-                            </configuration>
-                        </execution>
-                    </executions>
-                </plugin>
-            </plugins>
-        </pluginManagement>
-    </build>
-
-    <dependencies>
-        <dependency>
-            <groupId>org.openhab.products</groupId>
-            <artifactId>org.openhab.runtime.product</artifactId>
-            <version>${project.version}</version>
-            <type>zip</type>
-            <classifier>win32.win32.x86</classifier>
-        </dependency>
-        <dependency>
-            <groupId>org.openhab.products</groupId>
-            <artifactId>org.openhab.designer.product</artifactId>
-            <version>${project.version}</version>
-            <type>zip</type>
-            <classifier>win32.win32.x86</classifier>
-        </dependency>
-        <dependency>
-            <groupId>org.openhab.products</groupId>
-            <artifactId>org.openhab.designer.product</artifactId>
-            <version>${project.version}</version>
-            <type>zip</type>
-            <classifier>macosx.cocoa.x86_64</classifier>
-        </dependency>
-        <dependency>
-            <groupId>org.openhab.products</groupId>
-            <artifactId>org.openhab.designer.product</artifactId>
-            <version>${project.version}</version>
-            <type>zip</type>
-            <classifier>linux.gtk.x86</classifier>
-        </dependency>
-        <dependency>
-            <groupId>org.openhab.products</groupId>
-            <artifactId>org.openhab.designer.product</artifactId>
-            <version>${project.version}</version>
-            <type>zip</type>
-            <classifier>linux.gtk.x86_64</classifier>
-        </dependency>
-
-        <dependency>
-            <groupId>org.openhab.action</groupId>
-            <artifactId>org.openhab.action.mail</artifactId>
-            <version>${project.version}</version>
-            <type>jar</type>
-        </dependency>
-        <dependency>
-            <groupId>org.openhab.action</groupId>
-            <artifactId>org.openhab.action.prowl</artifactId>
-            <version>${project.version}</version>
-            <type>jar</type>
-        </dependency>
-        <dependency>
-            <groupId>org.openhab.action</groupId>
-            <artifactId>org.openhab.action.squeezebox</artifactId>
-            <version>${project.version}</version>
-            <type>jar</type>
-        </dependency>
-        <dependency>
-            <groupId>org.openhab.action</groupId>
-            <artifactId>org.openhab.action.twitter</artifactId>
-            <version>${project.version}</version>
-            <type>jar</type>
-        </dependency>
-        <dependency>
-            <groupId>org.openhab.action</groupId>
-            <artifactId>org.openhab.action.xbmc</artifactId>
-            <version>${project.version}</version>
-            <type>jar</type>
-        </dependency>
-        <dependency>
-            <groupId>org.openhab.action</groupId>
-            <artifactId>org.openhab.action.xmpp</artifactId>
-            <version>${project.version}</version>
-            <type>jar</type>
-        </dependency>
-        <dependency>
-            <groupId>org.openhab.action</groupId>
-            <artifactId>org.openhab.action.nma</artifactId>
-            <version>${project.version}</version>
-            <type>jar</type>
-        </dependency>
-
-        <dependency>
-            <groupId>org.openhab.binding</groupId>
-            <artifactId>org.openhab.binding.bluetooth</artifactId>
-            <version>${project.version}</version>
-            <type>jar</type>
-        </dependency>
-        <dependency>
-            <groupId>org.openhab.binding</groupId>
-            <artifactId>org.openhab.binding.exec</artifactId>
-            <version>${project.version}</version>
-            <type>jar</type>
-        </dependency>
-        <dependency>
-            <groupId>org.openhab.binding</groupId>
-            <artifactId>org.openhab.binding.fritzbox</artifactId>
-            <version>${project.version}</version>
-            <type>jar</type>
-        </dependency>
-        <dependency>
-            <groupId>org.openhab.binding</groupId>
-            <artifactId>org.openhab.binding.http</artifactId>
-            <version>${project.version}</version>
-            <type>jar</type>
-        </dependency>
-        <dependency>
-            <groupId>org.openhab.binding</groupId>
-            <artifactId>org.openhab.binding.hue</artifactId>
-            <version>${project.version}</version>
-            <type>jar</type>
-        </dependency>
-        <dependency>
-            <groupId>org.openhab.binding</groupId>
-            <artifactId>org.openhab.binding.knx</artifactId>
-            <version>${project.version}</version>
-            <type>jar</type>
-        </dependency>
-        <dependency>
-            <groupId>org.openhab.binding</groupId>
-            <artifactId>org.openhab.binding.networkhealth</artifactId>
-            <version>${project.version}</version>
-            <type>jar</type>
-        </dependency>
-        <dependency>
-            <groupId>org.openhab.binding</groupId>
-            <artifactId>org.openhab.binding.ntp</artifactId>
-            <version>${project.version}</version>
-            <type>jar</type>
-        </dependency>
-        <dependency>
-            <groupId>org.openhab.binding</groupId>
-            <artifactId>org.openhab.binding.onewire</artifactId>
-            <version>${project.version}</version>
-            <type>jar</type>
-        </dependency>
-        <dependency>
-            <groupId>org.openhab.binding</groupId>
-            <artifactId>org.openhab.binding.serial</artifactId>
-            <version>${project.version}</version>
-            <type>jar</type>
-        </dependency>
-        <dependency>
-            <groupId>org.openhab.binding</groupId>
-            <artifactId>org.openhab.binding.wol</artifactId>
-            <version>${project.version}</version>
-            <type>jar</type>
-        </dependency>
-        <dependency>
-            <groupId>org.openhab.binding</groupId>
-            <artifactId>org.openhab.binding.mpd</artifactId>
-            <version>${project.version}</version>
-            <type>jar</type>
-        </dependency>
-        <dependency>
-            <groupId>org.openhab.binding</groupId>
-            <artifactId>org.openhab.binding.vdr</artifactId>
-            <version>${project.version}</version>
-            <type>jar</type>
-        </dependency>
-        <dependency>
-            <groupId>org.openhab.core</groupId>
-            <artifactId>org.openhab.core.drools</artifactId>
-            <version>${project.version}</version>
-            <type>jar</type>
-        </dependency>
-        <dependency>
-            <groupId>org.openhab.binding</groupId>
-            <artifactId>org.openhab.binding.asterisk</artifactId>
-            <version>${project.version}</version>
-            <type>jar</type>
-        </dependency>
-        <dependency>
-            <groupId>org.openhab.binding</groupId>
-            <artifactId>org.openhab.binding.snmp</artifactId>
-            <version>${project.version}</version>
-            <type>jar</type>
-        </dependency>
-        <dependency>
-            <groupId>org.openhab.binding</groupId>
-            <artifactId>org.openhab.binding.configadmin</artifactId>
-            <version>${project.version}</version>
-            <type>jar</type>
-        </dependency>
-        <dependency>
-            <groupId>org.openhab.binding</groupId>
-            <artifactId>org.openhab.binding.novelanheatpump</artifactId>
-            <version>${project.version}</version>
-            <type>jar</type>
-        </dependency>
-        <dependency>
-            <groupId>org.openhab.binding</groupId>
-            <artifactId>org.openhab.binding.cups</artifactId>
-            <version>${project.version}</version>
-            <type>jar</type>
-        </dependency>
-        <dependency>
-            <groupId>org.openhab.binding</groupId>
-            <artifactId>org.openhab.binding.ihc</artifactId>
-            <version>${project.version}</version>
-            <type>jar</type>
-        </dependency>
-        <dependency>
-            <groupId>org.openhab.binding</groupId>
-            <artifactId>org.openhab.binding.tcp</artifactId>
-            <version>${project.version}</version>
-            <type>jar</type>
-        </dependency>
-        <dependency>
-            <groupId>org.openhab.binding</groupId>
-            <artifactId>org.openhab.binding.sonos</artifactId>
-            <version>${project.version}</version>
-            <type>jar</type>
-        </dependency>
-        <dependency>
-            <groupId>org.openhab.binding</groupId>
-            <artifactId>org.openhab.binding.plugwise</artifactId>
-            <version>${project.version}</version>
-            <type>jar</type>
-        </dependency>
-        <dependency>
-            <groupId>org.openhab.binding</groupId>
-            <artifactId>org.openhab.binding.modbus</artifactId>
-            <version>${project.version}</version>
-            <type>jar</type>
-        </dependency>
-        <dependency>
-            <groupId>org.openhab.binding</groupId>
-            <artifactId>org.openhab.binding.plcbus</artifactId>
-            <version>${project.version}</version>
-            <type>jar</type>
-        </dependency>
-        <dependency>
-            <groupId>org.openhab.binding</groupId>
-            <artifactId>org.openhab.binding.dmx</artifactId>
-            <version>${project.version}</version>
-            <type>jar</type>
-        </dependency>
-        <dependency>
-            <groupId>org.openhab.binding</groupId>
-            <artifactId>org.openhab.binding.dmx.ola</artifactId>
-            <version>${project.version}</version>
-            <type>jar</type>
-        </dependency>
-        <dependency>
-            <groupId>org.openhab.binding</groupId>
-            <artifactId>org.openhab.binding.dmx.lib485</artifactId>
-            <version>${project.version}</version>
-            <type>jar</type>
-        </dependency>
-        <dependency>
-            <groupId>org.openhab.binding</groupId>
-            <artifactId>org.openhab.binding.dmx.artnet</artifactId>
-            <version>${project.version}</version>
-            <type>jar</type>
-        </dependency>
-        <dependency>
-            <groupId>org.openhab.binding</groupId>
-            <artifactId>org.openhab.binding.rfxcom</artifactId>
-            <version>${project.version}</version>
-            <type>jar</type>
-        </dependency>
-        <dependency>
-            <groupId>org.openhab.binding</groupId>
-            <artifactId>org.openhab.binding.samsungtv</artifactId>
-            <version>${project.version}</version>
-            <type>jar</type>
-        </dependency>
-        <dependency>
-            <groupId>org.openhab.binding</groupId>
-            <artifactId>org.openhab.binding.pulseaudio</artifactId>
-            <version>${project.version}</version>
-            <type>jar</type>
-        </dependency>
-        <dependency>
-            <groupId>org.openhab.binding</groupId>
-            <artifactId>org.openhab.binding.homematic</artifactId>
-            <version>${project.version}</version>
-            <type>jar</type>
-        </dependency>
-        <dependency>
-            <groupId>org.openhab.binding</groupId>
-            <artifactId>org.openhab.binding.koubachi</artifactId>
-            <version>${project.version}</version>
-            <type>jar</type>
-        </dependency>
-        <dependency>
-            <groupId>org.openhab.binding</groupId>
-            <artifactId>org.openhab.binding.onkyo</artifactId>
-            <version>${project.version}</version>
-            <type>jar</type>
-        </dependency>
-        <dependency>
-            <groupId>org.openhab.binding</groupId>
-            <artifactId>org.openhab.binding.urtsi</artifactId>
-            <version>${project.version}</version>
-            <type>jar</type>
-        </dependency>
-        <dependency>
-            <groupId>org.openhab.binding</groupId>
-            <artifactId>org.openhab.binding.opensprinkler</artifactId>
-            <version>${project.version}</version>
-            <type>jar</type>
-        </dependency>
-        <dependency>
-            <groupId>org.openhab.binding</groupId>
-            <artifactId>org.openhab.binding.epsonprojector</artifactId>
-            <version>${project.version}</version>
-            <type>jar</type>
-        </dependency>
-        <dependency>
-            <groupId>org.openhab.binding</groupId>
-            <artifactId>org.openhab.binding.comfoair</artifactId>
-            <version>${project.version}</version>
-            <type>jar</type>
-        </dependency>
-        <dependency>
-            <groupId>org.openhab.binding</groupId>
-            <artifactId>org.openhab.binding.owserver</artifactId>
-            <version>${project.version}</version>
-            <type>jar</type>
-        </dependency>
-        <dependency>
-            <groupId>org.openhab.binding</groupId>
-            <artifactId>org.openhab.binding.digitalstrom</artifactId>
-            <version>${project.version}</version>
-            <type>jar</type>
-        </dependency>
-        <dependency>
-            <groupId>org.openhab.binding</groupId>
-            <artifactId>org.openhab.binding.squeezebox</artifactId>
-            <version>${project.version}</version>
-            <type>jar</type>
-        </dependency>
-        <dependency>
-            <groupId>org.openhab.binding</groupId>
-            <artifactId>org.openhab.binding.mqtt</artifactId>
-            <version>${project.version}</version>
-            <type>jar</type>
-        </dependency>
-        <dependency>
-            <groupId>org.openhab.binding</groupId>
-            <artifactId>org.openhab.binding.milight</artifactId>
-            <version>${project.version}</version>
-            <type>jar</type>
-        </dependency>
-        <dependency>
-            <groupId>org.openhab.binding</groupId>
-            <artifactId>org.openhab.binding.systeminfo</artifactId>
-            <version>${project.version}</version>
-            <type>jar</type>
-        </dependency>
-        <dependency>
-            <groupId>org.openhab.binding</groupId>
-            <artifactId>org.openhab.binding.piface</artifactId>
-            <version>${project.version}</version>
-            <type>jar</type>
-        </dependency>
-        <dependency>
-            <groupId>org.openhab.binding</groupId>
-            <artifactId>org.openhab.binding.fritzaha</artifactId>
-            <version>${project.version}</version>
-            <type>jar</type>
-        </dependency>
-        <dependency>
-            <groupId>org.openhab.binding</groupId>
-            <artifactId>org.openhab.binding.tinkerforge</artifactId>
-            <version>${project.version}</version>
-            <type>jar</type>
-        </dependency>
-        <dependency>
-            <groupId>org.openhab.binding</groupId>
-            <artifactId>org.openhab.binding.nibeheatpump</artifactId>
-            <version>${project.version}</version>
-            <type>jar</type>
-        </dependency>
-        <dependency>
-            <groupId>org.openhab.binding</groupId>
-            <artifactId>org.openhab.binding.zwave</artifactId>
-            <version>${project.version}</version>
-            <type>jar</type>
-        </dependency>
-        <dependency>
-            <groupId>org.openhab.binding</groupId>
-            <artifactId>org.openhab.binding.nikobus</artifactId>
-            <version>${project.version}</version>
-            <type>jar</type>
-        </dependency>
-        <dependency>
-            <groupId>org.openhab.binding</groupId>
-            <artifactId>org.openhab.binding.enocean</artifactId>
-            <version>${project.version}</version>
-            <type>jar</type>
-        </dependency>
-        <dependency>
-            <groupId>org.openhab.binding</groupId>
-            <artifactId>org.openhab.binding.maxcube</artifactId>
-            <version>${project.version}</version>
-            <type>jar</type>
-        </dependency>
-        <dependency>
-            <groupId>org.openhab.binding</groupId>
-            <artifactId>org.openhab.binding.pioneeravr</artifactId>
-            <version>${project.version}</version>
-            <type>jar</type>
-        </dependency>
-        <dependency>
-            <groupId>org.openhab.binding</groupId>
-            <artifactId>org.openhab.binding.heatmiser</artifactId>
-            <version>${project.version}</version>
-            <type>jar</type>
-        </dependency>
-        <dependency>
-            <groupId>org.openhab.binding</groupId>
-            <artifactId>org.openhab.binding.fht</artifactId>
-            <version>${project.version}</version>
-            <type>jar</type>
-        </dependency>
-        <dependency>
-            <groupId>org.openhab.binding</groupId>
-            <artifactId>org.openhab.binding.fs20</artifactId>
-            <version>${project.version}</version>
-            <type>jar</type>
-        </dependency>
-        <dependency>
-            <groupId>org.openhab.binding</groupId>
-            <artifactId>org.openhab.binding.intertechno</artifactId>
-            <version>${project.version}</version>
-            <type>jar</type>
-        </dependency>
-        <dependency>
-            <groupId>org.openhab.binding</groupId>
-            <artifactId>org.openhab.binding.s300th</artifactId>
-            <version>${project.version}</version>
-            <type>jar</type>
-        </dependency>
-        <dependency>
-            <groupId>org.openhab.binding</groupId>
-            <artifactId>org.openhab.binding.mqttitude</artifactId>
-            <version>${project.version}</version>
-            <type>jar</type>
-        </dependency>
-        <dependency>
-            <groupId>org.openhab.binding</groupId>
-            <artifactId>org.openhab.binding.openenergymonitor</artifactId>
-            <version>${project.version}</version>
-            <type>jar</type>
-        </dependency>
-        <dependency>
-            <groupId>org.openhab.binding</groupId>
-            <artifactId>org.openhab.binding.swegonventilation</artifactId>
-            <version>${project.version}</version>
-            <type>jar</type>
-        </dependency>
-        <dependency>
-            <groupId>org.openhab.binding</groupId>
-            <artifactId>org.openhab.binding.netatmo</artifactId>
-            <version>${project.version}</version>
-            <type>jar</type>
-        </dependency>
-        <dependency>
-            <groupId>org.openhab.binding</groupId>
-            <artifactId>org.openhab.binding.insteonhub</artifactId>
-            <version>${project.version}</version>
-            <type>jar</type>
-        </dependency>
-        <dependency>
-            <groupId>org.openhab.binding</groupId>
-            <artifactId>org.openhab.binding.tivo</artifactId>
-            <version>${project.version}</version>
-            <type>jar</type>
-        </dependency>
-        <dependency>
-            <groupId>org.openhab.binding</groupId>
-            <artifactId>org.openhab.binding.hdanywhere</artifactId>
-            <version>${project.version}</version>
-            <type>jar</type>
-        </dependency>
-        <dependency>
-            <groupId>org.openhab.binding</groupId>
-            <artifactId>org.openhab.binding.gpio</artifactId>
-            <version>${project.version}</version>
-            <type>jar</type>
-        </dependency>
-        <dependency>
-            <groupId>org.openhab.binding</groupId>
-            <artifactId>org.openhab.binding.irtrans</artifactId>
-            <version>${project.version}</version>
-            <type>jar</type>
-        </dependency>
-
-        <dependency>
-            <groupId>org.openhab.io</groupId>
-            <artifactId>org.openhab.io.cv</artifactId>
-            <version>${project.version}</version>
-            <type>jar</type>
-        </dependency>
-        <dependency>
-            <groupId>org.openhab.io</groupId>
-<<<<<<< HEAD
-            <artifactId>org.openhab.io.dropbox</artifactId>
-=======
-            <artifactId>org.openhab.io.multimedia.tts.macintalk</artifactId>
-            <version>${project.version}</version>
-            <type>jar</type>
-        </dependency>
-        <dependency>
-            <groupId>org.openhab.io</groupId>
-            <artifactId>org.openhab.io.multimedia.tts.marytts</artifactId>
->>>>>>> 39167c0b
-            <version>${project.version}</version>
-            <type>jar</type>
-        </dependency>
-        <dependency>
-            <groupId>org.openhab.io</groupId>
-            <artifactId>org.openhab.io.gpio</artifactId>
-            <version>${project.version}</version>
-            <type>jar</type>
-        </dependency>
-        <dependency>
-            <groupId>org.openhab.io</groupId>
-            <artifactId>org.openhab.io.multimedia.tts.freetts</artifactId>
-            <version>${project.version}</version>
-            <type>jar</type>
-        </dependency>
-        <dependency>
-            <groupId>org.openhab.io</groupId>
-            <artifactId>org.openhab.io.multimedia.tts.marytts</artifactId>
-            <version>${project.version}</version>
-            <type>jar</type>
-        </dependency>
-        <dependency>
-            <groupId>org.openhab.io</groupId>
-            <artifactId>org.openhab.io.squeezeserver</artifactId>
-            <version>${project.version}</version>
-            <type>jar</type>
-        </dependency>
-        <dependency>
-            <groupId>org.openhab.io</groupId>
-            <artifactId>org.openhab.io.transport.cul</artifactId>
-            <version>${project.version}</version>
-            <type>jar</type>
-        </dependency>
-
-        <dependency>
-            <groupId>org.openhab.persistence</groupId>
-            <artifactId>org.openhab.persistence.sense</artifactId>
-            <version>${project.version}</version>
-            <type>jar</type>
-        </dependency>
-        <dependency>
-            <groupId>org.openhab.persistence</groupId>
-            <artifactId>org.openhab.persistence.rrd4j</artifactId>
-            <version>${project.version}</version>
-            <type>jar</type>
-        </dependency>
-        <dependency>
-            <groupId>org.openhab.persistence</groupId>
-            <artifactId>org.openhab.persistence.logging</artifactId>
-            <version>${project.version}</version>
-            <type>jar</type>
-        </dependency>
-        <dependency>
-            <groupId>org.openhab.persistence</groupId>
-            <artifactId>org.openhab.persistence.db4o</artifactId>
-            <version>${project.version}</version>
-            <type>jar</type>
-        </dependency>
-        <dependency>
-            <groupId>org.openhab.persistence</groupId>
-            <artifactId>org.openhab.persistence.exec</artifactId>
-            <version>${project.version}</version>
-            <type>jar</type>
-        </dependency>
-        <dependency>
-            <groupId>org.openhab.persistence</groupId>
-            <artifactId>org.openhab.persistence.cosm</artifactId>
-            <version>${project.version}</version>
-            <type>jar</type>
-        </dependency>
-        <dependency>
-            <groupId>org.openhab.persistence</groupId>
-            <artifactId>org.openhab.persistence.mysql</artifactId>
-            <version>${project.version}</version>
-            <type>jar</type>
-        </dependency>
-        <dependency>
-            <groupId>org.openhab.persistence</groupId>
-            <artifactId>org.openhab.persistence.gcal</artifactId>
-            <version>${project.version}</version>
-            <type>jar</type>
-        </dependency>
-        <dependency>
-            <groupId>org.openhab.persistence</groupId>
-            <artifactId>org.openhab.persistence.mqtt</artifactId>
-            <version>${project.version}</version>
-            <type>jar</type>
-        </dependency>
-    </dependencies>
-
-</project>
+<?xml version="1.0" encoding="UTF-8"?>
+<project xmlns="http://maven.apache.org/POM/4.0.0" xmlns:xsi="http://www.w3.org/2001/XMLSchema-instance"
+    xsi:schemaLocation="http://maven.apache.org/POM/4.0.0 http://maven.apache.org/xsd/maven-4.0.0.xsd">
+    <modelVersion>4.0.0</modelVersion>
+
+    <parent>
+        <groupId>org.openhab</groupId>
+        <artifactId>openhab</artifactId>
+        <version>1.5.0-SNAPSHOT</version>
+    </parent>
+
+    <artifactId>distribution</artifactId>
+
+    <packaging>pom</packaging>
+
+    <name>openHAB Distribution</name>
+
+    <properties>
+        <deb.name>openhab-runtime</deb.name>
+        <deb.description>${name}</deb.description>
+    </properties>
+
+    <build>
+        <plugins>
+            <plugin>
+                <artifactId>maven-assembly-plugin</artifactId>
+                <version>2.2</version>
+                <executions>
+                    <execution>
+                        <id>distro-assembly</id>
+                        <phase>package</phase>
+                        <goals>
+                            <goal>single</goal>
+                        </goals>
+                        <configuration>
+                            <descriptors>
+                                <descriptor>src/assemble/runtime.xml</descriptor>
+                                <descriptor>src/assemble/designer-win.xml</descriptor>
+                                <descriptor>src/assemble/designer-macosx64.xml</descriptor>
+                                <descriptor>src/assemble/designer-linux.xml</descriptor>
+                                <descriptor>src/assemble/designer-linux64.xml</descriptor>
+                                <descriptor>src/assemble/addons.xml</descriptor>
+                                <!--<descriptor>src/assemble/drools.xml</descriptor> -->
+                                <descriptor>src/assemble/greent.xml</descriptor>
+                                <descriptor>src/assemble/demo.xml</descriptor>
+                            </descriptors>
+                        </configuration>
+                    </execution>
+                </executions>
+            </plugin>
+            
+            <plugin>
+                <artifactId>jdeb</artifactId>
+                <groupId>org.vafer</groupId>
+            </plugin>
+            
+            <plugin>
+                <artifactId>apt-repo</artifactId>
+                <groupId>org.m1theo</groupId>
+                <version>0.2.3</version>
+                <executions>
+                    <execution>
+                        <phase>package</phase>
+                        <goals>
+                            <goal>apt-repo</goal>
+                        </goals>
+                    </execution>
+                </executions>
+            </plugin>
+            
+        </plugins>
+        
+        <pluginManagement>
+            <plugins>
+                <plugin>
+                    <artifactId>jdeb</artifactId>
+                    <groupId>org.vafer</groupId>
+                    <version>1.0.1</version>
+                    <executions>
+                        <execution>
+                            <id>runtime</id>
+                            <phase>package</phase>
+                            <goals>
+                                <goal>jdeb</goal>
+                            </goals>
+                            <configuration>
+                                <controlDir>${basedir}/src/deb/control-runtime</controlDir>
+                                <deb>${basedir}/target/${deb.name}-${project.version}.deb</deb>
+                                <dataSet>
+                                    <data>
+                                        <src>${basedir}/target/distribution-${project.version}-runtime.zip</src>
+                                        <type>archive</type>
+                                        <excludes>configurations/**,logs/**,etc/**,webapps/static/**</excludes>
+                                        <mapper>
+                                            <type>perm</type>
+                                            <prefix>/opt/openhab</prefix>
+                                            <user>root</user>
+                                            <group>root</group>
+                                            <filemode>644</filemode>
+                                            <dirmode>755</dirmode>
+                                        </mapper>
+                                    </data>
+                                    <data>
+                                        <type>template</type>
+                                        <paths>
+                                            <path>/etc/openhab</path>
+                                        </paths>
+                                        <mapper>
+                                            <type>perm</type>
+                                            <user>openhab</user>
+                                            <group>openhab</group>
+                                        </mapper>
+                                    </data>
+                                    <data>
+                                        <!-- TODO better solution is to change jetty code to search jetty.xml in -Djetty.config -->
+                                        <type>link</type>
+                                        <linkName>/opt/openhab/etc</linkName>
+                                        <linkTarget>/etc/openhab/jetty/etc</linkTarget>
+                                        <symlink>true</symlink>
+                                    </data>
+                                    <data>
+                                        <!-- TODO better solution is to change configurations search strategy -->
+                                        <type>link</type>
+                                        <linkName>/opt/openhab/configurations</linkName>
+                                        <linkTarget>/etc/openhab/configurations</linkTarget>
+                                        <symlink>true</symlink>
+                                    </data>
+                                    <data>
+                                        <src>${basedir}/src/deb/etc/init.d/openhab</src>
+                                        <type>file</type>
+                                        <mapper>
+                                            <type>perm</type>
+                                            <prefix>/etc/init.d</prefix>
+                                            <filemode>755</filemode>
+                                            <user>root</user>
+                                            <group>root</group>
+                                        </mapper>
+                                    </data>
+                                    <data>
+                                        <src>${basedir}/src/deb/etc/default/openhab</src>
+                                        <type>file</type>
+                                        <mapper>
+                                            <type>perm</type>
+                                            <prefix>/etc/default</prefix>
+                                            <filemode>644</filemode>
+                                            <user>root</user>
+                                            <group>root</group>
+                                        </mapper>
+                                    </data>
+                                    <data>
+                                        <src>${basedir}/openhabhome/configurations</src>
+                                        <type>directory</type>
+                                        <includes>**/items/README,**/persistence/README,**/rules/README,**/scripts/README,**/sitemaps/README,**/transform/README,**/contexts/README</includes>
+                                        <mapper>
+                                            <type>perm</type>
+                                            <prefix>/etc/openhab/configurations</prefix>
+                                            <user>openhab</user>
+                                            <group>openhab</group>
+                                        </mapper>
+                                    </data>
+                                    <data>
+                                        <src>${basedir}/openhabhome/configurations/logback.xml</src>
+                                        <type>file</type>
+                                        <mapper>
+                                            <type>perm</type>
+                                            <prefix>/etc/openhab</prefix>
+                                            <user>openhab</user>
+                                            <group>openhab</group>
+                                        </mapper>
+                                    </data>
+                                    <data>
+                                        <src>${basedir}/openhabhome/configurations/logback_debug.xml</src>
+                                        <type>file</type>
+                                        <mapper>
+                                            <type>perm</type>
+                                            <prefix>/etc/openhab</prefix>
+                                            <user>openhab</user>
+                                            <group>openhab</group>
+                                        </mapper>
+                                    </data>
+                                    <data>
+                                        <src>${basedir}/openhabhome/configurations/openhab_default.cfg</src>
+                                        <type>file</type>
+                                        <mapper>
+                                            <type>perm</type>
+                                            <prefix>/etc/openhab/configurations</prefix>
+                                            <user>openhab</user>
+                                            <group>openhab</group>
+                                        </mapper>
+                                    </data>
+                                    <data>
+                                        <src>${basedir}/openhabhome/configurations/users.cfg</src>
+                                        <type>file</type>
+                                        <mapper>
+                                            <type>perm</type>
+                                            <prefix>/etc/openhab</prefix>
+                                            <user>openhab</user>
+                                            <group>openhab</group>
+                                        </mapper>
+                                    </data>
+                                    <data>
+                                        <src>${basedir}/openhabhome/etc/quartz.properties</src>
+                                        <type>file</type>
+                                        <mapper>
+                                            <type>perm</type>
+                                            <prefix>/etc/openhab</prefix>
+                                            <user>openhab</user>
+                                            <group>openhab</group>
+                                        </mapper>
+                                    </data>
+                                    <data>
+                                        <src>${basedir}/openhabhome/etc/login.conf</src>
+                                        <type>file</type>
+                                        <mapper>
+                                            <type>perm</type>
+                                            <prefix>/etc/openhab</prefix>
+                                            <user>openhab</user>
+                                            <group>openhab</group>
+                                        </mapper>
+                                    </data>
+                                    <data>
+                                        <src>${basedir}/openhabhome/etc/jetty.xml</src>
+                                        <type>file</type>
+                                        <mapper>
+                                            <type>perm</type>
+                                            <prefix>/etc/openhab/jetty/etc</prefix>
+                                            <user>openhab</user>
+                                            <group>openhab</group>
+                                        </mapper>
+                                    </data>
+                                    <data>
+                                        <src>${basedir}/openhabhome/etc/keystore</src>
+                                        <type>file</type>
+                                        <mapper>
+                                            <type>perm</type>
+                                            <prefix>/etc/openhab/jetty/etc</prefix>
+                                            <user>openhab</user>
+                                            <group>openhab</group>
+                                        </mapper>
+                                    </data>
+                                    <data>
+                                        <src>${basedir}/openhabhome/etc/webdefault.xml</src>
+                                        <type>file</type>
+                                        <mapper>
+                                            <type>perm</type>
+                                            <prefix>/etc/openhab/jetty/etc</prefix>
+                                            <user>openhab</user>
+                                            <group>openhab</group>
+                                        </mapper>
+                                    </data>
+                                    <data>
+                                        <type>template</type>
+                                        <paths>
+                                            <path>/var/lib/openhab</path>
+                                            <path>/var/log/openhab</path>
+                                            <path>/opt/openhab/webapps/static</path>
+                                        </paths>
+                                        <mapper>
+                                            <type>perm</type>
+                                            <user>openhab</user>
+                                            <group>openhab</group>
+                                        </mapper>
+                                    </data>
+                                </dataSet>
+                            </configuration>
+                        </execution>
+                    </executions>
+                </plugin>
+            </plugins>
+        </pluginManagement>
+    </build>
+
+    <dependencies>
+        <dependency>
+            <groupId>org.openhab.products</groupId>
+            <artifactId>org.openhab.runtime.product</artifactId>
+            <version>${project.version}</version>
+            <type>zip</type>
+            <classifier>win32.win32.x86</classifier>
+        </dependency>
+        <dependency>
+            <groupId>org.openhab.products</groupId>
+            <artifactId>org.openhab.designer.product</artifactId>
+            <version>${project.version}</version>
+            <type>zip</type>
+            <classifier>win32.win32.x86</classifier>
+        </dependency>
+        <dependency>
+            <groupId>org.openhab.products</groupId>
+            <artifactId>org.openhab.designer.product</artifactId>
+            <version>${project.version}</version>
+            <type>zip</type>
+            <classifier>macosx.cocoa.x86_64</classifier>
+        </dependency>
+        <dependency>
+            <groupId>org.openhab.products</groupId>
+            <artifactId>org.openhab.designer.product</artifactId>
+            <version>${project.version}</version>
+            <type>zip</type>
+            <classifier>linux.gtk.x86</classifier>
+        </dependency>
+        <dependency>
+            <groupId>org.openhab.products</groupId>
+            <artifactId>org.openhab.designer.product</artifactId>
+            <version>${project.version}</version>
+            <type>zip</type>
+            <classifier>linux.gtk.x86_64</classifier>
+        </dependency>
+
+        <dependency>
+            <groupId>org.openhab.action</groupId>
+            <artifactId>org.openhab.action.mail</artifactId>
+            <version>${project.version}</version>
+            <type>jar</type>
+        </dependency>
+        <dependency>
+            <groupId>org.openhab.action</groupId>
+            <artifactId>org.openhab.action.prowl</artifactId>
+            <version>${project.version}</version>
+            <type>jar</type>
+        </dependency>
+        <dependency>
+            <groupId>org.openhab.action</groupId>
+            <artifactId>org.openhab.action.squeezebox</artifactId>
+            <version>${project.version}</version>
+            <type>jar</type>
+        </dependency>
+        <dependency>
+            <groupId>org.openhab.action</groupId>
+            <artifactId>org.openhab.action.twitter</artifactId>
+            <version>${project.version}</version>
+            <type>jar</type>
+        </dependency>
+        <dependency>
+            <groupId>org.openhab.action</groupId>
+            <artifactId>org.openhab.action.xbmc</artifactId>
+            <version>${project.version}</version>
+            <type>jar</type>
+        </dependency>
+        <dependency>
+            <groupId>org.openhab.action</groupId>
+            <artifactId>org.openhab.action.xmpp</artifactId>
+            <version>${project.version}</version>
+            <type>jar</type>
+        </dependency>
+        <dependency>
+            <groupId>org.openhab.action</groupId>
+            <artifactId>org.openhab.action.nma</artifactId>
+            <version>${project.version}</version>
+            <type>jar</type>
+        </dependency>
+
+        <dependency>
+            <groupId>org.openhab.binding</groupId>
+            <artifactId>org.openhab.binding.bluetooth</artifactId>
+            <version>${project.version}</version>
+            <type>jar</type>
+        </dependency>
+        <dependency>
+            <groupId>org.openhab.binding</groupId>
+            <artifactId>org.openhab.binding.exec</artifactId>
+            <version>${project.version}</version>
+            <type>jar</type>
+        </dependency>
+        <dependency>
+            <groupId>org.openhab.binding</groupId>
+            <artifactId>org.openhab.binding.fritzbox</artifactId>
+            <version>${project.version}</version>
+            <type>jar</type>
+        </dependency>
+        <dependency>
+            <groupId>org.openhab.binding</groupId>
+            <artifactId>org.openhab.binding.http</artifactId>
+            <version>${project.version}</version>
+            <type>jar</type>
+        </dependency>
+        <dependency>
+            <groupId>org.openhab.binding</groupId>
+            <artifactId>org.openhab.binding.hue</artifactId>
+            <version>${project.version}</version>
+            <type>jar</type>
+        </dependency>
+        <dependency>
+            <groupId>org.openhab.binding</groupId>
+            <artifactId>org.openhab.binding.knx</artifactId>
+            <version>${project.version}</version>
+            <type>jar</type>
+        </dependency>
+        <dependency>
+            <groupId>org.openhab.binding</groupId>
+            <artifactId>org.openhab.binding.networkhealth</artifactId>
+            <version>${project.version}</version>
+            <type>jar</type>
+        </dependency>
+        <dependency>
+            <groupId>org.openhab.binding</groupId>
+            <artifactId>org.openhab.binding.ntp</artifactId>
+            <version>${project.version}</version>
+            <type>jar</type>
+        </dependency>
+        <dependency>
+            <groupId>org.openhab.binding</groupId>
+            <artifactId>org.openhab.binding.onewire</artifactId>
+            <version>${project.version}</version>
+            <type>jar</type>
+        </dependency>
+        <dependency>
+            <groupId>org.openhab.binding</groupId>
+            <artifactId>org.openhab.binding.serial</artifactId>
+            <version>${project.version}</version>
+            <type>jar</type>
+        </dependency>
+        <dependency>
+            <groupId>org.openhab.binding</groupId>
+            <artifactId>org.openhab.binding.wol</artifactId>
+            <version>${project.version}</version>
+            <type>jar</type>
+        </dependency>
+        <dependency>
+            <groupId>org.openhab.binding</groupId>
+            <artifactId>org.openhab.binding.mpd</artifactId>
+            <version>${project.version}</version>
+            <type>jar</type>
+        </dependency>
+        <dependency>
+            <groupId>org.openhab.binding</groupId>
+            <artifactId>org.openhab.binding.vdr</artifactId>
+            <version>${project.version}</version>
+            <type>jar</type>
+        </dependency>
+        <dependency>
+            <groupId>org.openhab.core</groupId>
+            <artifactId>org.openhab.core.drools</artifactId>
+            <version>${project.version}</version>
+            <type>jar</type>
+        </dependency>
+        <dependency>
+            <groupId>org.openhab.binding</groupId>
+            <artifactId>org.openhab.binding.asterisk</artifactId>
+            <version>${project.version}</version>
+            <type>jar</type>
+        </dependency>
+        <dependency>
+            <groupId>org.openhab.binding</groupId>
+            <artifactId>org.openhab.binding.snmp</artifactId>
+            <version>${project.version}</version>
+            <type>jar</type>
+        </dependency>
+        <dependency>
+            <groupId>org.openhab.binding</groupId>
+            <artifactId>org.openhab.binding.configadmin</artifactId>
+            <version>${project.version}</version>
+            <type>jar</type>
+        </dependency>
+        <dependency>
+            <groupId>org.openhab.binding</groupId>
+            <artifactId>org.openhab.binding.novelanheatpump</artifactId>
+            <version>${project.version}</version>
+            <type>jar</type>
+        </dependency>
+        <dependency>
+            <groupId>org.openhab.binding</groupId>
+            <artifactId>org.openhab.binding.cups</artifactId>
+            <version>${project.version}</version>
+            <type>jar</type>
+        </dependency>
+        <dependency>
+            <groupId>org.openhab.binding</groupId>
+            <artifactId>org.openhab.binding.ihc</artifactId>
+            <version>${project.version}</version>
+            <type>jar</type>
+        </dependency>
+        <dependency>
+            <groupId>org.openhab.binding</groupId>
+            <artifactId>org.openhab.binding.tcp</artifactId>
+            <version>${project.version}</version>
+            <type>jar</type>
+        </dependency>
+        <dependency>
+            <groupId>org.openhab.binding</groupId>
+            <artifactId>org.openhab.binding.sonos</artifactId>
+            <version>${project.version}</version>
+            <type>jar</type>
+        </dependency>
+        <dependency>
+            <groupId>org.openhab.binding</groupId>
+            <artifactId>org.openhab.binding.plugwise</artifactId>
+            <version>${project.version}</version>
+            <type>jar</type>
+        </dependency>
+        <dependency>
+            <groupId>org.openhab.binding</groupId>
+            <artifactId>org.openhab.binding.modbus</artifactId>
+            <version>${project.version}</version>
+            <type>jar</type>
+        </dependency>
+        <dependency>
+            <groupId>org.openhab.binding</groupId>
+            <artifactId>org.openhab.binding.plcbus</artifactId>
+            <version>${project.version}</version>
+            <type>jar</type>
+        </dependency>
+        <dependency>
+            <groupId>org.openhab.binding</groupId>
+            <artifactId>org.openhab.binding.dmx</artifactId>
+            <version>${project.version}</version>
+            <type>jar</type>
+        </dependency>
+        <dependency>
+            <groupId>org.openhab.binding</groupId>
+            <artifactId>org.openhab.binding.dmx.ola</artifactId>
+            <version>${project.version}</version>
+            <type>jar</type>
+        </dependency>
+        <dependency>
+            <groupId>org.openhab.binding</groupId>
+            <artifactId>org.openhab.binding.dmx.lib485</artifactId>
+            <version>${project.version}</version>
+            <type>jar</type>
+        </dependency>
+        <dependency>
+            <groupId>org.openhab.binding</groupId>
+            <artifactId>org.openhab.binding.dmx.artnet</artifactId>
+            <version>${project.version}</version>
+            <type>jar</type>
+        </dependency>
+        <dependency>
+            <groupId>org.openhab.binding</groupId>
+            <artifactId>org.openhab.binding.rfxcom</artifactId>
+            <version>${project.version}</version>
+            <type>jar</type>
+        </dependency>
+        <dependency>
+            <groupId>org.openhab.binding</groupId>
+            <artifactId>org.openhab.binding.samsungtv</artifactId>
+            <version>${project.version}</version>
+            <type>jar</type>
+        </dependency>
+        <dependency>
+            <groupId>org.openhab.binding</groupId>
+            <artifactId>org.openhab.binding.pulseaudio</artifactId>
+            <version>${project.version}</version>
+            <type>jar</type>
+        </dependency>
+        <dependency>
+            <groupId>org.openhab.binding</groupId>
+            <artifactId>org.openhab.binding.homematic</artifactId>
+            <version>${project.version}</version>
+            <type>jar</type>
+        </dependency>
+        <dependency>
+            <groupId>org.openhab.binding</groupId>
+            <artifactId>org.openhab.binding.koubachi</artifactId>
+            <version>${project.version}</version>
+            <type>jar</type>
+        </dependency>
+        <dependency>
+            <groupId>org.openhab.binding</groupId>
+            <artifactId>org.openhab.binding.onkyo</artifactId>
+            <version>${project.version}</version>
+            <type>jar</type>
+        </dependency>
+        <dependency>
+            <groupId>org.openhab.binding</groupId>
+            <artifactId>org.openhab.binding.urtsi</artifactId>
+            <version>${project.version}</version>
+            <type>jar</type>
+        </dependency>
+        <dependency>
+            <groupId>org.openhab.binding</groupId>
+            <artifactId>org.openhab.binding.opensprinkler</artifactId>
+            <version>${project.version}</version>
+            <type>jar</type>
+        </dependency>
+        <dependency>
+            <groupId>org.openhab.binding</groupId>
+            <artifactId>org.openhab.binding.epsonprojector</artifactId>
+            <version>${project.version}</version>
+            <type>jar</type>
+        </dependency>
+        <dependency>
+            <groupId>org.openhab.binding</groupId>
+            <artifactId>org.openhab.binding.comfoair</artifactId>
+            <version>${project.version}</version>
+            <type>jar</type>
+        </dependency>
+        <dependency>
+            <groupId>org.openhab.binding</groupId>
+            <artifactId>org.openhab.binding.owserver</artifactId>
+            <version>${project.version}</version>
+            <type>jar</type>
+        </dependency>
+        <dependency>
+            <groupId>org.openhab.binding</groupId>
+            <artifactId>org.openhab.binding.digitalstrom</artifactId>
+            <version>${project.version}</version>
+            <type>jar</type>
+        </dependency>
+        <dependency>
+            <groupId>org.openhab.binding</groupId>
+            <artifactId>org.openhab.binding.squeezebox</artifactId>
+            <version>${project.version}</version>
+            <type>jar</type>
+        </dependency>
+        <dependency>
+            <groupId>org.openhab.binding</groupId>
+            <artifactId>org.openhab.binding.mqtt</artifactId>
+            <version>${project.version}</version>
+            <type>jar</type>
+        </dependency>
+        <dependency>
+            <groupId>org.openhab.binding</groupId>
+            <artifactId>org.openhab.binding.milight</artifactId>
+            <version>${project.version}</version>
+            <type>jar</type>
+        </dependency>
+        <dependency>
+            <groupId>org.openhab.binding</groupId>
+            <artifactId>org.openhab.binding.systeminfo</artifactId>
+            <version>${project.version}</version>
+            <type>jar</type>
+        </dependency>
+        <dependency>
+            <groupId>org.openhab.binding</groupId>
+            <artifactId>org.openhab.binding.piface</artifactId>
+            <version>${project.version}</version>
+            <type>jar</type>
+        </dependency>
+        <dependency>
+            <groupId>org.openhab.binding</groupId>
+            <artifactId>org.openhab.binding.fritzaha</artifactId>
+            <version>${project.version}</version>
+            <type>jar</type>
+        </dependency>
+        <dependency>
+            <groupId>org.openhab.binding</groupId>
+            <artifactId>org.openhab.binding.tinkerforge</artifactId>
+            <version>${project.version}</version>
+            <type>jar</type>
+        </dependency>
+        <dependency>
+            <groupId>org.openhab.binding</groupId>
+            <artifactId>org.openhab.binding.nibeheatpump</artifactId>
+            <version>${project.version}</version>
+            <type>jar</type>
+        </dependency>
+        <dependency>
+            <groupId>org.openhab.binding</groupId>
+            <artifactId>org.openhab.binding.zwave</artifactId>
+            <version>${project.version}</version>
+            <type>jar</type>
+        </dependency>
+        <dependency>
+            <groupId>org.openhab.binding</groupId>
+            <artifactId>org.openhab.binding.nikobus</artifactId>
+            <version>${project.version}</version>
+            <type>jar</type>
+        </dependency>
+        <dependency>
+            <groupId>org.openhab.binding</groupId>
+            <artifactId>org.openhab.binding.enocean</artifactId>
+            <version>${project.version}</version>
+            <type>jar</type>
+        </dependency>
+        <dependency>
+            <groupId>org.openhab.binding</groupId>
+            <artifactId>org.openhab.binding.maxcube</artifactId>
+            <version>${project.version}</version>
+            <type>jar</type>
+        </dependency>
+        <dependency>
+            <groupId>org.openhab.binding</groupId>
+            <artifactId>org.openhab.binding.pioneeravr</artifactId>
+            <version>${project.version}</version>
+            <type>jar</type>
+        </dependency>
+        <dependency>
+            <groupId>org.openhab.binding</groupId>
+            <artifactId>org.openhab.binding.heatmiser</artifactId>
+            <version>${project.version}</version>
+            <type>jar</type>
+        </dependency>
+        <dependency>
+            <groupId>org.openhab.binding</groupId>
+            <artifactId>org.openhab.binding.fht</artifactId>
+            <version>${project.version}</version>
+            <type>jar</type>
+        </dependency>
+        <dependency>
+            <groupId>org.openhab.binding</groupId>
+            <artifactId>org.openhab.binding.fs20</artifactId>
+            <version>${project.version}</version>
+            <type>jar</type>
+        </dependency>
+        <dependency>
+            <groupId>org.openhab.binding</groupId>
+            <artifactId>org.openhab.binding.intertechno</artifactId>
+            <version>${project.version}</version>
+            <type>jar</type>
+        </dependency>
+        <dependency>
+            <groupId>org.openhab.binding</groupId>
+            <artifactId>org.openhab.binding.s300th</artifactId>
+            <version>${project.version}</version>
+            <type>jar</type>
+        </dependency>
+        <dependency>
+            <groupId>org.openhab.binding</groupId>
+            <artifactId>org.openhab.binding.mqttitude</artifactId>
+            <version>${project.version}</version>
+            <type>jar</type>
+        </dependency>
+        <dependency>
+            <groupId>org.openhab.binding</groupId>
+            <artifactId>org.openhab.binding.openenergymonitor</artifactId>
+            <version>${project.version}</version>
+            <type>jar</type>
+        </dependency>
+        <dependency>
+            <groupId>org.openhab.binding</groupId>
+            <artifactId>org.openhab.binding.swegonventilation</artifactId>
+            <version>${project.version}</version>
+            <type>jar</type>
+        </dependency>
+        <dependency>
+            <groupId>org.openhab.binding</groupId>
+            <artifactId>org.openhab.binding.netatmo</artifactId>
+            <version>${project.version}</version>
+            <type>jar</type>
+        </dependency>
+        <dependency>
+            <groupId>org.openhab.binding</groupId>
+            <artifactId>org.openhab.binding.insteonhub</artifactId>
+            <version>${project.version}</version>
+            <type>jar</type>
+        </dependency>
+        <dependency>
+            <groupId>org.openhab.binding</groupId>
+            <artifactId>org.openhab.binding.tivo</artifactId>
+            <version>${project.version}</version>
+            <type>jar</type>
+        </dependency>
+        <dependency>
+            <groupId>org.openhab.binding</groupId>
+            <artifactId>org.openhab.binding.hdanywhere</artifactId>
+            <version>${project.version}</version>
+            <type>jar</type>
+        </dependency>
+        <dependency>
+            <groupId>org.openhab.binding</groupId>
+            <artifactId>org.openhab.binding.gpio</artifactId>
+            <version>${project.version}</version>
+            <type>jar</type>
+        </dependency>
+        <dependency>
+            <groupId>org.openhab.binding</groupId>
+            <artifactId>org.openhab.binding.irtrans</artifactId>
+            <version>${project.version}</version>
+            <type>jar</type>
+        </dependency>
+
+        <dependency>
+            <groupId>org.openhab.io</groupId>
+            <artifactId>org.openhab.io.cv</artifactId>
+            <version>${project.version}</version>
+            <type>jar</type>
+        </dependency>
+        <dependency>
+            <groupId>org.openhab.io</groupId>
+            <artifactId>org.openhab.io.dropbox</artifactId>
+            <version>${project.version}</version>
+            <type>jar</type>
+        </dependency>
+        <dependency>
+            <groupId>org.openhab.io</groupId>
+            <artifactId>org.openhab.io.gpio</artifactId>
+            <version>${project.version}</version>
+            <type>jar</type>
+        </dependency>
+        <dependency>
+            <groupId>org.openhab.io</groupId>
+            <artifactId>org.openhab.io.multimedia.tts.macintalk</artifactId>
+            <version>${project.version}</version>
+            <type>jar</type>
+        </dependency>    
+        <dependency>
+            <groupId>org.openhab.io</groupId>
+            <artifactId>org.openhab.io.multimedia.tts.marytts</artifactId>
+            <version>${project.version}</version>
+            <type>jar</type>
+        </dependency>
+        <dependency>
+            <groupId>org.openhab.io</groupId>
+            <artifactId>org.openhab.io.multimedia.tts.freetts</artifactId>
+            <version>${project.version}</version>
+            <type>jar</type>
+        </dependency>
+        <dependency>
+            <groupId>org.openhab.io</groupId>
+            <artifactId>org.openhab.io.squeezeserver</artifactId>
+            <version>${project.version}</version>
+            <type>jar</type>
+        </dependency>
+        <dependency>
+            <groupId>org.openhab.io</groupId>
+            <artifactId>org.openhab.io.transport.cul</artifactId>
+            <version>${project.version}</version>
+            <type>jar</type>
+        </dependency>
+
+        <dependency>
+            <groupId>org.openhab.persistence</groupId>
+            <artifactId>org.openhab.persistence.sense</artifactId>
+            <version>${project.version}</version>
+            <type>jar</type>
+        </dependency>
+        <dependency>
+            <groupId>org.openhab.persistence</groupId>
+            <artifactId>org.openhab.persistence.rrd4j</artifactId>
+            <version>${project.version}</version>
+            <type>jar</type>
+        </dependency>
+        <dependency>
+            <groupId>org.openhab.persistence</groupId>
+            <artifactId>org.openhab.persistence.logging</artifactId>
+            <version>${project.version}</version>
+            <type>jar</type>
+        </dependency>
+        <dependency>
+            <groupId>org.openhab.persistence</groupId>
+            <artifactId>org.openhab.persistence.db4o</artifactId>
+            <version>${project.version}</version>
+            <type>jar</type>
+        </dependency>
+        <dependency>
+            <groupId>org.openhab.persistence</groupId>
+            <artifactId>org.openhab.persistence.exec</artifactId>
+            <version>${project.version}</version>
+            <type>jar</type>
+        </dependency>
+        <dependency>
+            <groupId>org.openhab.persistence</groupId>
+            <artifactId>org.openhab.persistence.cosm</artifactId>
+            <version>${project.version}</version>
+            <type>jar</type>
+        </dependency>
+        <dependency>
+            <groupId>org.openhab.persistence</groupId>
+            <artifactId>org.openhab.persistence.mysql</artifactId>
+            <version>${project.version}</version>
+            <type>jar</type>
+        </dependency>
+        <dependency>
+            <groupId>org.openhab.persistence</groupId>
+            <artifactId>org.openhab.persistence.gcal</artifactId>
+            <version>${project.version}</version>
+            <type>jar</type>
+        </dependency>
+        <dependency>
+            <groupId>org.openhab.persistence</groupId>
+            <artifactId>org.openhab.persistence.mqtt</artifactId>
+            <version>${project.version}</version>
+            <type>jar</type>
+        </dependency>
+    </dependencies>
+
+</project>